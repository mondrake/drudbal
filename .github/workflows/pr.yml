--- conflicted
+++ resolved
@@ -9,28 +9,15 @@
     DRUDBAL_DRUPAL_PROFILE: "standard"
     SIMPLETEST_BASE_URL: "http://localhost:8080"
     PHPUNIT_SKIP_CLASS: '[
-<<<<<<< HEAD
-      "Drupal\\KernelTests\\Core\\Cache\\ApcuBackendTest"
-=======
       "Drupal\\KernelTests\\Core\\Cache\\ApcuBackendTest",
       "Drupal\\Tests\\file\\Functional\\FileAddPermissionsUpdateTest",
       "Drupal\\KernelTests\\Core\\Database\\SchemaUniquePrefixedKeysIndexTest"
->>>>>>> bf91442d
     ]'
 
 jobs:
 
 #################################
 
-<<<<<<< HEAD
-  mysql-pdo:
-    name: "MySql"
-    runs-on: ubuntu-latest
-    env:
-        DRUDBAL_ENV: "dbal/mysql"
-        DBAL_URL: "pdo-mysql://root:@0.0.0.0:3306/drudbal"
-        SIMPLETEST_DB: "dbal://root:@0.0.0.0:3306/drudbal?module=drudbal&dbal_driver=pdo-mysql"
-=======
   oracle-oci8:
     name: "Oracle on Oci8"
     runs-on: ubuntu-20.04
@@ -51,7 +38,6 @@
           --health-interval 20s
           --health-timeout 10s
           --health-retries 10
->>>>>>> bf91442d
 
     strategy:
       fail-fast: false
@@ -83,11 +69,7 @@
       with:
         php-version: "${{ matrix.php-version }}"
         coverage: "none"
-<<<<<<< HEAD
-        extensions: "pdo_mysql"
-=======
         extensions: "oci8"
->>>>>>> bf91442d
         ini-values: "zend.assertions=1"
 
     - name: Checkout Drupal
