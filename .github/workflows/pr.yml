name: Pull Request Testing

on:
  pull_request:
    branches: [ master ]

env:
  DRUDBAL_DRUPAL_VERSION: "11.x"
  DRUDBAL_DRUPAL_PROFILE: "standard"
  SIMPLETEST_BASE_URL: "http://localhost:8080"
  PHPUNIT_SKIP_CLASS: '[
    "Drupal\\KernelTests\\Core\\Cache\\ApcuBackendTest",
    "Drupal\\Tests\\file\\Functional\\FileAddPermissionsUpdateTest",
    "Drupal\\Tests\\file\\Functional\\DownloadTest"
  ]'

jobs:

#################################

  sqlite-pdo:
    name: "SQLite with PDO"
    runs-on: ubuntu-20.04
    env:
        DRUDBAL_ENV: "dbal/sqlite/file"
        DBAL_URL: "sqlite://localhost/sites/drudbal.sqlite"
        SIMPLETEST_DB: "dbal://localhost/sites/drudbal.sqlite?module=drudbal&dbal_driver=pdo_sqlite"

    strategy:
      fail-fast: false
      matrix:
        php-version:
#          - "8.1"
          - "8.2"
        test-args:
          - "--group Database"
#          - "--group Entity"
#          - "--group Cache,Config"
#          - "--group field,Field"
#          - "--group file"
#          - "--group views"

    steps:
    - name: Install PHP
      uses: "shivammathur/setup-php@v2"
      with:
        php-version: "${{ matrix.php-version }}"
        coverage: "none"
        ini-values: "zend.assertions=1"

    - name: Checkout Drupal
      run: git clone --depth=5 --branch=$DRUDBAL_DRUPAL_VERSION http://git.drupal.org/project/drupal.git .

    - name: Checkout DruDbal
      uses: actions/checkout@v3
      with:
        path: drudbal_staging

    - name: Patch Drupal
      run: ./drudbal_staging/tests/github/drupal_patch.sh

    - name: Install Composer dependencies
      run: |
        composer install --no-progress --ansi

    - name: Composer require DruDbal from local staging
      run: |
        git -C drudbal_staging checkout -b test-run-branch
        composer config repositories.test-run '{"type": "path", "url": "drudbal_staging", "options": {"symlink": false}}'
        composer require "mondrake/drudbal:dev-test-run-branch" --no-progress --ansi

    - name: Install Drupal
      run: |
        cp modules/contrib/drudbal/tests/github/install_* .
        vendor/bin/drush site-install standard --db-url=$SIMPLETEST_DB -y
        vendor/bin/drush runserver localhost:8080 --default-server=localhost:8080 &
        sleep 1s

    - name: Report installation
      run: |
        php install_report.php
        vendor/bin/drush core:status
        vendor/bin/drush core:requirements
        vendor/bin/drush pml --type=module --no-core

<<<<<<< HEAD
    - name: Run test ${{ matrix.test-args }}
      run: vendor/bin/phpunit -c core --color=always ${{ matrix.test-args }}
#      run: vendor/bin/phpunit -c core --color=always core/tests/Drupal/KernelTests/Core/Database/SelectTest.php
=======
    - name: Run test
      continue-on-error: true
      run: vendor/bin/phpunit -c core --color=always core/modules/system/tests/src/Functional/Update/SqlContentEntityStorageRevisionDataCleanupTest.php

    - name: Test artifacts
      uses: actions/upload-artifact@v3
      with:
        name: test-results
        path: sites/simpletest/browser_output
>>>>>>> a1ace4f8
<|MERGE_RESOLUTION|>--- conflicted
+++ resolved
@@ -83,18 +83,6 @@
         vendor/bin/drush core:requirements
         vendor/bin/drush pml --type=module --no-core
 
-<<<<<<< HEAD
     - name: Run test ${{ matrix.test-args }}
       run: vendor/bin/phpunit -c core --color=always ${{ matrix.test-args }}
-#      run: vendor/bin/phpunit -c core --color=always core/tests/Drupal/KernelTests/Core/Database/SelectTest.php
-=======
-    - name: Run test
-      continue-on-error: true
-      run: vendor/bin/phpunit -c core --color=always core/modules/system/tests/src/Functional/Update/SqlContentEntityStorageRevisionDataCleanupTest.php
-
-    - name: Test artifacts
-      uses: actions/upload-artifact@v3
-      with:
-        name: test-results
-        path: sites/simpletest/browser_output
->>>>>>> a1ace4f8
+#      run: vendor/bin/phpunit -c core --color=always core/tests/Drupal/KernelTests/Core/Database/SelectTest.php