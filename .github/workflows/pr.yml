--- conflicted
+++ resolved
@@ -11,38 +11,31 @@
     PHPUNIT_SKIP_CLASS: '[
       "Drupal\\KernelTests\\Core\\Cache\\ApcuBackendTest",
       "Drupal\\KernelTests\\Core\\Cache\\EndOfTransactionQueriesTest",
-      "Drupal\\KernelTests\\Core\\Database\\BasicSyntaxTest",
       "Drupal\\KernelTests\\Core\\Database\\ConnectionUnitTest",
       "Drupal\\KernelTests\\Core\\Database\\DatabaseExceptionWrapperTest",
-      "Drupal\\KernelTests\\Core\\Database\\SchemaTest",
-      "Drupal\\KernelTests\\Core\\Database\\StatementWrapperLegacyTest",
       "Drupal\\KernelTests\\Core\\Database\\StatementTest",
-      "Drupal\\KernelTests\\Core\\Database\\TransactionTest",
-      "Drupal\\Tests\\system\\Functional\\Database\\TemporaryQueryTest"
+      "Drupal\\Tests\\file\\Functional\\DownloadTest",
+      "Drupal\\Tests\\system\\Functional\\Database\\TemporaryQueryTest",
+      "Drupal\\Tests\\views\\Functional\\Update\\ViewsSortIdentifiersUpdateTest"
     ]'
 
 jobs:
 
 #################################
 
-  oracle-oci8:
-    name: "Oracle on Oci8"
+  sqlite-pdo:
+    name: "SQLite with PDO"
     runs-on: ubuntu-20.04
     env:
-        DRUDBAL_ENV: "dbal/oci8"
-        DBAL_URL: "oci8://DRUDBAL:ORACLE@0.0.0.0:1521/XE"
-        SIMPLETEST_DB: "dbal://DRUDBAL:ORACLE@0.0.0.0:1521/XE?module=drudbal&dbal_driver=oci8#dru"
-
-    services:
-      oracle:
-        image: "wnameless/oracle-xe-11g-r2"
-        ports:
-          - "1521:1521"
+        DRUDBAL_ENV: "dbal/sqlite/file"
+        DBAL_URL: "sqlite://localhost/sites/drudbal.sqlite"
+        SIMPLETEST_DB: "dbal://localhost/sites/drudbal.sqlite?module=drudbal&dbal_driver=pdo_sqlite"
 
     strategy:
       fail-fast: false
       matrix:
         php-version:
+#          - "8.0"
           - "8.1"
         test-args:
           - "--group Database"
@@ -58,7 +51,6 @@
       with:
         php-version: "${{ matrix.php-version }}"
         coverage: "none"
-        extensions: "oci8"
         ini-values: "zend.assertions=1"
 
     - name: Checkout Drupal
@@ -84,55 +76,20 @@
         composer config repositories.test-run '{"type": "path", "url": "drudbal_staging", "options": {"symlink": false}}'
         composer require "mondrake/drudbal:dev-test-run-branch" --no-progress --ansi
 
-<<<<<<< HEAD
-#    - name: Install Drupal
-#      run: |
-#        cp modules/contrib/drudbal/tests/github/install_* .
-#        # Use the custom installer.
-#        php install_cli.php
-#        vendor/bin/drush runserver localhost:8080 &
-#        sleep 1s
-
-#    - name: Report installation
-#      run: |
-#        php install_report.php
-#        vendor/bin/drush core:status
- #       vendor/bin/drush core:requirements
- #       vendor/bin/drush pml --type=module --no-core
-
-    - name: Run test A
-      continue-on-error: true
-#      run: vendor/bin/phpunit -v -c core --color=always core/modules/field/tests/src/Kernel/Migrate/d7/MigrateFieldInstanceTest.php
-      run: vendor/bin/phpunit -c core --color=always ${{ matrix.test-args }}
-
-#    - name: Run test B
-#      continue-on-error: true
-#      run: vendor/bin/phpunit -v -c core --color=always core/tests/Drupal/KernelTests/Core/Database/SelectTest.php
-=======
-    - name: Patch doctrine/dbal
-      run: |
-        curl https://patch-diff.githubusercontent.com/raw/mondrake/dbal/pull/6.diff | patch -d vendor/doctrine/dbal -p1
-
-    - name: Create Oracle schema
+    - name: Install Drupal
       run: |
         cp modules/contrib/drudbal/tests/github/install_* .
-        php install_oracle.php
-
-    - name: Install Drupal
-      run: |
         # Use the custom installer.
         php install_cli.php
         vendor/bin/drush runserver localhost:8080 &
-        sleep 5s
+        sleep 1s
 
     - name: Report installation
-      continue-on-error: true
       run: |
-       php install_report.php
+        php install_report.php
         vendor/bin/drush core:status
         vendor/bin/drush core:requirements
         vendor/bin/drush pml --type=module --no-core
->>>>>>> 70b8cb12
 
     - name: Run test ${{ matrix.test-args }}
       run: vendor/bin/phpunit -c core --color=always ${{ matrix.test-args }}