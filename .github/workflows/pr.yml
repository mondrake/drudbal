--- conflicted
+++ resolved
@@ -96,9 +96,4 @@
         php install_oracle.php
 
     - name: Run test ${{ matrix.test-args }}
-<<<<<<< HEAD
-      run: vendor/bin/phpunit -c core --color=always ${{ matrix.test-args }}
-=======
-      run: vendor/bin/phpunit -c core --color=always core/tests/Drupal/KernelTests/Core/Database/UpsertTest.php
-#      run: vendor/bin/phpunit -c core --color=always ${{ matrix.test-args }}
->>>>>>> f1da957e
+      run: vendor/bin/phpunit -c core --color=always ${{ matrix.test-args }}