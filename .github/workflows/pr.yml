--- conflicted
+++ resolved
@@ -32,16 +32,7 @@
           - "8.1"
 #          - "8.2"
         test-args:
-<<<<<<< HEAD
           - "--group Database"
-=======
-#          - "--group Database"
-#          - "--group Entity"
-          - "--group Cache"
-#          - "--group field,Field"
-#          - "--group file"
-#          - "--group views"
->>>>>>> 0ef1b79a
 
     steps:
     - name: Install PHP
