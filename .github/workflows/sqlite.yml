--- conflicted
+++ resolved
@@ -86,11 +86,7 @@
     - name: Report installation
       run: |
         php install_report.php
-<<<<<<< HEAD
         vendor/bin/drush core:status
-=======
-        # vendor/bin/drush core:status
->>>>>>> 24a24eaa
         vendor/bin/drush core:requirements
         vendor/bin/drush pml --type=module --no-core
 
