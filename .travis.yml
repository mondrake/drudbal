--- conflicted
+++ resolved
@@ -48,18 +48,14 @@
 cache:
   directories:
     - $DRUPAL_STAGING_DIR
-<<<<<<< HEAD
     - $ORACLE_DOWNLOAD_DIR
-=======
->>>>>>> bbf06873
 
 before_install:
-  # Remove XDebug.
+  # Remove XDebug
   - phpenv config-rm xdebug.ini
   # Add APCu extension.
   - echo "extension = apcu.so" >> ~/.phpenv/versions/$(phpenv version-name)/etc/php.ini
 
-<<<<<<< HEAD
   # Get Oracle XE.
   - wget 'https://github.com/cbandy/travis-oracle/archive/v2.0.2.tar.gz'
   - mkdir -p .travis/oracle
@@ -79,16 +75,11 @@
   - echo $ORACLE_HOME | pecl install oci8
 
   # Get Drupal core and dependencies
-=======
-  # Stage Drupal core to get dependencies.
->>>>>>> bbf06873
   - |
       if [[ ! -f $DRUPAL_STAGING_DIR/index.php ]]; then
         git clone http://git.drupal.org/project/drupal.git $DRUPAL_STAGING_DIR
         cd $DRUPAL_STAGING_DIR
         composer install --no-progress
-<<<<<<< HEAD
-
         # Apply Drupal core patches
         # [#2605284] Testing framework does not work with contributed database drivers
         curl https://www.drupal.org/files/issues/simpletest_is_broken_on-2605284-89.patch | git apply
@@ -106,52 +97,15 @@
         curl https://www.drupal.org/files/issues/2879677-3.patch | git apply
         # [#2881522] Add a Schema::getPrimaryKeyColumns method to remove database specific logic from test
         curl https://www.drupal.org/files/issues/2881522-2.patch | git apply
-
         # Get Drupal Console
         # composer require "drupal/console:~1.0" --prefer-dist --optimize-autoloader
-
-=======
-        # Get Drupal Console
-        # composer require "drupal/console:~1.0" --prefer-dist --optimize-autoloader
->>>>>>> bbf06873
         # Get Doctrine DBAL
         composer require "doctrine/dbal:^2.5.12" --no-progress
       fi
-
-<<<<<<< HEAD
 install:
   # Copy the staging directory to the testing directory.
   - mkdir -p $DRUPAL_PATH
   - cp -r $DRUPAL_STAGING_DIR/. $DRUPAL_PATH
-=======
-  # Always get latest Drupal core.
-  - git clone http://git.drupal.org/project/drupal.git $DRUPAL_PATH
-  - cd $DRUPAL_PATH
-
-  # Apply Drupal core patches.
-  # [#2605284] Testing framework does not work with contributed database drivers
-  - curl https://www.drupal.org/files/issues/simpletest_is_broken_on-2605284-89.patch | git apply
-  # [#2867788] Log::findCaller fails to report the correct caller function with non-core drivers.
-  - curl https://www.drupal.org/files/issues/2867788-22_0.patch | git apply
-  # [#2871374] SelectTest::testVulnerableComment fails when driver overrides Select::__toString
-  - curl https://www.drupal.org/files/issues/2871374-2.patch | git apply
-  # [#2868273] Missing a test for table TRUNCATE while in transaction
-  - curl https://www.drupal.org/files/issues/2868273-9.patch | git apply
-  # [#2874499] Test failures when db driver is set to not support transactions
-  - curl https://www.drupal.org/files/issues/2874499-7-transaction-enabled.patch | git apply
-  # [#2875679] BasicSyntaxTest::testConcatFields fails with contrib driver
-  - curl https://www.drupal.org/files/issues/2875679-2.patch | git apply
-  # [#2879677] Decouple getting table vs column comments in Schema
-  - curl https://www.drupal.org/files/issues/2879677-3.patch | git apply
-  # [#2881522] Add a Schema::getPrimaryKeyColumns method to remove database specific logic from test
-  - curl https://www.drupal.org/files/issues/2881522-2.patch | git apply
-
-install:
-  # Copy the vendor dependencies.
-  - mkdir -p $DRUPAL_PATH/vendor
-  - cp -r $DRUPAL_STAGING_DIR/vendor/. $DRUPAL_PATH/vendor
-  - cp -r $DRUPAL_STAGING_DIR/composer.* $DRUPAL_PATH
->>>>>>> bbf06873
 
   # Copy the repo to the modules/contrib directory.
   - mkdir -p $DRUPAL_PATH/modules/contrib/drudbal
@@ -162,7 +116,7 @@
   - cd $DRUPAL_PATH/drivers/lib/Drupal/Driver/Database/
   - ln -s $DRUPAL_PATH/modules/contrib/drudbal/drivers/lib/Drupal/Driver/Database/dbal dbal
 
-  # Install Drupal.
+  # Install Drupal
   - cd $DRUPAL_PATH/core
   - cp $DRUPAL_PATH/modules/contrib/drudbal/misc/install_cli.php install_cli.php
   - php install_cli.php
