# @file
# .travis.yml - Drupal driver for Doctrine DBAL.

language: php

sudo: required

dist: precise

php:
  - 7
  #- nightly

branches:
  except:
    - /^dev-.*/

env:
  global:
    - DRUPAL_STAGING_DIR="$HOME/drupal_staging"
    - DRUPAL_PATH="$HOME/drupal8"
    - PATH="$PATH:$DRUPAL_PATH/vendor/bin:$HOME/.composer/vendor/bin"
    # Installation variables.
    - DB_AUTH="root:"
    - HOST_ADDR="127.0.0.1"
    - HTTP_PORT="8080"
    # Drupal PHPUnit test variables.
    - SIMPLETEST_BASE_URL="http://$HOST_ADDR:$HTTP_PORT"
    - ORACLE_COOKIE=sqldev
    - ORACLE_DOWNLOAD_DIR="$HOME/oracle_download"
    - ORACLE_FILE=oracle11g/xe/oracle-xe-11.2.0-1.0.x86_64.rpm.zip
    - ORACLE_HOME=/u01/app/oracle/product/11.2.0/xe
    - ORACLE_SID=XE
  matrix:
    #- DBAL_URL="mysql://$DB_AUTH@$HOST_ADDR/drudbal" SIMPLETEST_DB="mysql://$DB_AUTH@$HOST_ADDR/drudbal#drudbal_"
    #- DBAL_URL="mysql://$DB_AUTH@$HOST_ADDR/drudbal" SIMPLETEST_DB="dbal://$DB_AUTH@$HOST_ADDR/drudbal?namespace=Drupal%5CDriver%5CDatabase%5Cdbal&dbal_driver=pdo_mysql#drudbal_"
    #- DBAL_URL="mysqli://$DB_AUTH@$HOST_ADDR/drudbal" SIMPLETEST_DB="dbal://$DB_AUTH@$HOST_ADDR/drudbal?namespace=Drupal%5CDriver%5CDatabase%5Cdbal&dbal_driver=mysqli#drudbal_"
    #- DBAL_URL="sqlite:///sites/default/files/.ht.sqlite" SIMPLETEST_DB="sqlite://test_user:test_pass@test_host:3306/sites/default/files/.ht.sqlite"
    #- DBAL_URL="sqlite:///sites/default/files/.ht.sqlite" SIMPLETEST_DB="dbal://fake/sites/default/files/.ht.sqlite?namespace=Drupal%5CDriver%5CDatabase%5Cdbal&dbal_driver=pdo_sqlite"
    #- DBAL_URL="sqlite:///:memory:" SIMPLETEST_DB="dbal://fake/:memory:?namespace=Drupal%5CDriver%5CDatabase%5Cdbal&dbal_driver=pdo_sqlite"
    - DBAL_URL="oci8://ORAROOT:DRUDBAL@$HOST_ADDR:1521/XE" SIMPLETEST_DB="dbal://ORAROOT:DRUDBAL@$HOST_ADDR:1521/XE?namespace=Drupal%5CDriver%5CDatabase%5Cdbal&dbal_driver=oci8"

matrix:
  fast_finish: true
  allow_failures:
    - php: nightly

cache:
  directories:
    - $DRUPAL_STAGING_DIR
    - $ORACLE_DOWNLOAD_DIR

before_install:
  # Remove XDebug.
  - phpenv config-rm xdebug.ini
  # Add APCu extension.
  - echo "extension = apcu.so" >> ~/.phpenv/versions/$(phpenv version-name)/etc/php.ini

  # Get Oracle XE.
  - wget 'https://github.com/cbandy/travis-oracle/archive/v2.0.2.tar.gz'
  - mkdir -p .travis/oracle
  - tar x -C .travis/oracle --strip-components=1 -f v2.0.2.tar.gz
  - |
      if [[ ! -f $ORACLE_DOWNLOAD_DIR/oracle-xe-11.2.0-1.0.x86_64.rpm.zip ]]; then
        .travis/oracle/download.sh
        cp .travis/oracle/oracle-xe-11.2.0-1.0.x86_64.rpm.zip $ORACLE_DOWNLOAD_DIR
      fi
  - |
      if [[ ! -f .travis/oracle/oracle-xe-11.2.0-1.0.x86_64.rpm.zip ]]; then
        cp $ORACLE_DOWNLOAD_DIR/oracle-xe-11.2.0-1.0.x86_64.rpm.zip .travis/oracle/
      fi
  - .travis/oracle/install.sh
  - $HOME/build/mondrake/drudbal/oracle_user.sh

  # Install Oci8 extension for PHP.
  - echo $ORACLE_HOME | pecl install oci8

  # Stage Drupal core to get dependencies.
  - |
      if [[ ! -f $DRUPAL_STAGING_DIR/index.php ]]; then
        git clone http://git.drupal.org/project/drupal.git $DRUPAL_STAGING_DIR
        cd $DRUPAL_STAGING_DIR
        composer install --no-progress
        # Get Drupal Console
        # composer require "drupal/console:~1.0" --prefer-dist --optimize-autoloader
        # Get Doctrine DBAL
        composer require "doctrine/dbal:^2.5.12" --no-progress
      fi

  # Always get latest Drupal core.
  - git clone http://git.drupal.org/project/drupal.git $DRUPAL_PATH
  - cd $DRUPAL_PATH

  # Apply Drupal core patches.
  # [#2605284] Testing framework does not work with contributed database drivers
  - curl https://www.drupal.org/files/issues/simpletest_is_broken_on-2605284-89.patch | git apply
  # [#2867788] Log::findCaller fails to report the correct caller function with non-core drivers.
  - curl https://www.drupal.org/files/issues/2867788-22_0.patch | git apply
  # [#2871374] SelectTest::testVulnerableComment fails when driver overrides Select::__toString
  - curl https://www.drupal.org/files/issues/2871374-2.patch | git apply
  # [#2868273] Missing a test for table TRUNCATE while in transaction
  - curl https://www.drupal.org/files/issues/2868273-9.patch | git apply
  # [#2874499] Test failures when db driver is set to not support transactions
  - curl https://www.drupal.org/files/issues/2874499-7-transaction-enabled.patch | git apply
  # [#2875679] BasicSyntaxTest::testConcatFields fails with contrib driver
  - curl https://www.drupal.org/files/issues/2875679-2.patch | git apply
  # [#2879677] Decouple getting table vs column comments in Schema
  - curl https://www.drupal.org/files/issues/2879677-3.patch | git apply
  # [#2881522] Add a Schema::getPrimaryKeyColumns method to remove database specific logic from test
  - curl https://www.drupal.org/files/issues/2881522-2.patch | git apply

install:
  # Copy the vendor dependencies.
  - mkdir -p $DRUPAL_PATH/vendor
  - cp -r $DRUPAL_STAGING_DIR/vendor/. $DRUPAL_PATH/vendor
  - cp -r $DRUPAL_STAGING_DIR/composer.* $DRUPAL_PATH

  # Copy the repo to the modules/contrib directory.
  - mkdir -p $DRUPAL_PATH/modules/contrib/drudbal
  - cp -r $HOME/build/mondrake/drudbal $DRUPAL_PATH/modules/contrib

  # Create a directory for the driver, and symlink it to the module's one.
  - mkdir -p $DRUPAL_PATH/drivers/lib/Drupal/Driver/Database/
  - cd $DRUPAL_PATH/drivers/lib/Drupal/Driver/Database/
  - ln -s $DRUPAL_PATH/modules/contrib/drudbal/drivers/lib/Drupal/Driver/Database/dbal dbal

  # Patch Kernel test.
  - cd $DRUPAL_PATH
  - git apply -v $DRUPAL_PATH/modules/contrib/drudbal/misc/kernel_test.patch

  # Install Drupal.
  - cp $DRUPAL_PATH/modules/contrib/drudbal/misc/*.php $DRUPAL_PATH/core
  - cd $DRUPAL_PATH/core
<<<<<<< HEAD
  - cp $DRUPAL_PATH/modules/contrib/drudbal/misc/install_cli.php install_cli.php
  #- php install_cli.php
=======
  - php install_cli.php
  - php post_install.php
>>>>>>> 9adfcdf0

  # Get a webserver running.
  #- drupal --quiet server "$DRUPAL_SERVER_ADDRESS:$DRUPAL_SERVER_HTTP_PORT" &
  #- sleep 4s
  #- drupal site:status

script:
  - cd $DRUPAL_PATH/core
  # Only run selected tests to avoid Travis timeout.
  - ../vendor/bin/phpunit --testsuite kernel --group Database,Cache,Entity,views
  #- ../vendor/bin/phpunit --testsuite kernel --group Database
  #- ../vendor/bin/phpunit --testsuite kernel tests/Drupal/KernelTests/Core/Database/SchemaTest.php

#after_script:
  #- cd $DRUPAL_PATH/modules/contrib/drudbal
  #- ../../../vendor/bin/phpcs

notifications:
  email: false<|MERGE_RESOLUTION|>--- conflicted
+++ resolved
@@ -131,13 +131,8 @@
   # Install Drupal.
   - cp $DRUPAL_PATH/modules/contrib/drudbal/misc/*.php $DRUPAL_PATH/core
   - cd $DRUPAL_PATH/core
-<<<<<<< HEAD
-  - cp $DRUPAL_PATH/modules/contrib/drudbal/misc/install_cli.php install_cli.php
-  #- php install_cli.php
-=======
   - php install_cli.php
   - php post_install.php
->>>>>>> 9adfcdf0
 
   # Get a webserver running.
   #- drupal --quiet server "$DRUPAL_SERVER_ADDRESS:$DRUPAL_SERVER_HTTP_PORT" &
