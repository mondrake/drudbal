# @file
# .travis.yml - Drupal driver for Doctrine DBAL.

language: php

sudo: required

php:
  - 7.1
  #- 7.2

branches:
  except:
    - /^dev-.*/

env:
  global:
    # Oracle variables.
    - ORACLE_DOWNLOAD_DIR="$HOME/oracle_download"
    - ORACLE_BASEFILE=oracle-xe-11.2.0-1.0.x86_64.rpm.zip
    # Drupal paths.
    - DRUPAL_STAGING_DIR="$HOME/drupal_staging"
    - DRUPAL_PATH="$HOME/drupal8"
    - PATH="$PATH:$DRUPAL_PATH/vendor/bin:$HOME/.composer/vendor/bin"
    # Installation variables.
    - HOST_ADDR="127.0.0.1"
    - HTTP_PORT="8080"
    # Drupal PHPUnit test variables.
    - SIMPLETEST_BASE_URL="http://$HOST_ADDR:$HTTP_PORT"
  matrix:
<<<<<<< HEAD
    #- DRUDBAL_ENV="mysql" TEST_ARGS="--group Database"
    #- DRUDBAL_ENV="dbal/mysql" TEST_ARGS="--group Database,Cache,Config,Entity,Field"
    #- DRUDBAL_ENV="dbal/mysql" TEST_ARGS="--group field"
    #- DRUDBAL_ENV="dbal/mysql" TEST_ARGS="--group views"
    #- DRUDBAL_ENV="dbal/mysqli" TEST_ARGS="--group Database,Cache,Config,Entity,Field"
    #- DRUDBAL_ENV="dbal/mysqli" TEST_ARGS="--group field"
    #- DRUDBAL_ENV="dbal/mysqli" TEST_ARGS="--group views"
    #- DRUDBAL_ENV="sqlite" TEST_ARGS="--group Database,Entity --testsuite kernel"
    - DRUDBAL_ENV="dbal/sqlite/file" TEST_ARGS="--group Database,Cache,Config,Entity,Field --testsuite kernel"
    - DRUDBAL_ENV="dbal/sqlite/file" TEST_ARGS="--group field --testsuite kernel"
    #- DRUDBAL_ENV="dbal/sqlite/file" TEST_ARGS="--group views --testsuite kernel"
    #- DRUDBAL_ENV="dbal/sqlite/memory" TEST_ARGS="--group Database --testsuite kernel"
    #- DRUDBAL_ENV="dbal/oci8" TEST_ARGS="--group Database,Cache,Config --testsuite kernel"
=======
    - DRUDBAL_ENV="mysql" TEST_ARGS="--group Database"
    - DRUDBAL_ENV="dbal/mysql" TEST_ARGS="--group Database,Cache,Config,Entity,Field"
    - DRUDBAL_ENV="dbal/mysql" TEST_ARGS="--group field"
    - DRUDBAL_ENV="dbal/mysql" TEST_ARGS="--group views"
    - DRUDBAL_ENV="dbal/mysqli" TEST_ARGS="--group Database,Cache,Config,Entity,Field"
    - DRUDBAL_ENV="dbal/mysqli" TEST_ARGS="--group field"
    - DRUDBAL_ENV="dbal/mysqli" TEST_ARGS="--group views"
    - DRUDBAL_ENV="sqlite" TEST_ARGS="--group Database,Entity --testsuite kernel"
    - DRUDBAL_ENV="dbal/sqlite/file" TEST_ARGS="--group Database,Cache,Config,Entity,Field --testsuite kernel"
    - DRUDBAL_ENV="dbal/sqlite/file" TEST_ARGS="--group field --testsuite kernel"
    - DRUDBAL_ENV="dbal/sqlite/file" TEST_ARGS="--group views --testsuite kernel"
    - DRUDBAL_ENV="dbal/sqlite/memory" TEST_ARGS="--group Database,Entity --testsuite kernel"
    - DRUDBAL_ENV="dbal/oci8" TEST_ARGS="--group Database,Cache,Config --testsuite kernel"
>>>>>>> ed2669ca
    #- DRUDBAL_ENV="dbal/oci8" TEST_ARGS="--group Entity,views,field,Field"

matrix:
  fast_finish: true
  allow_failures:
    - php: 7.2
    - env: DRUDBAL_ENV="dbal/oci8" TEST_ARGS="--group Database,Cache,Config --testsuite kernel"

cache:
  directories:
    - $DRUPAL_STAGING_DIR
    - $ORACLE_DOWNLOAD_DIR

before_install:
  # Set variables.
  - |
      if [[ "$DRUDBAL_ENV" == "mysql" ]]; then
        export DBAL_URL="mysql://root:@$HOST_ADDR/drudbal"
        export SIMPLETEST_DB="mysql://root:@$HOST_ADDR/drudbal#drudbal_"

      elif [[ "$DRUDBAL_ENV" == "dbal/mysql" ]]; then
        export DBAL_URL="mysql://root:@$HOST_ADDR/drudbal"
        export SIMPLETEST_DB="dbal://root:@$HOST_ADDR/drudbal?namespace=Drupal%5CDriver%5CDatabase%5Cdbal&dbal_driver=pdo_mysql#drudbal_"

      elif [[ "$DRUDBAL_ENV" == "dbal/mysqli" ]]; then
        export DBAL_URL="mysqli://root:@$HOST_ADDR/drudbal"
        export SIMPLETEST_DB="dbal://root:@$HOST_ADDR/drudbal?namespace=Drupal%5CDriver%5CDatabase%5Cdbal&dbal_driver=mysqli#drudbal_"

      elif [[ "$DRUDBAL_ENV" == "sqlite" ]]; then
        export DBAL_URL="sqlite:///sites/default/files/.ht.sqlite"
        export SIMPLETEST_DB="sqlite://test_user:test_pass@test_host:3306/sites/default/files/.ht.sqlite"

      elif [[ "$DRUDBAL_ENV" == "dbal/sqlite/file" ]]; then
        export DBAL_URL="sqlite:///sites/default/files/.ht.sqlite"
        export SIMPLETEST_DB="dbal://fake/sites/default/files/.ht.sqlite?namespace=Drupal%5CDriver%5CDatabase%5Cdbal&dbal_driver=pdo_sqlite"

      elif [[ "$DRUDBAL_ENV" == "dbal/sqlite/memory" ]]; then
        export DBAL_URL="sqlite:///:memory:"
        export SIMPLETEST_DB="dbal://fake/:memory:?namespace=Drupal%5CDriver%5CDatabase%5Cdbal&dbal_driver=pdo_sqlite"

      elif [[ "$DRUDBAL_ENV" == "dbal/oci8" ]]; then
        export DBAL_URL="oci8://ORAROOT:DRUDBAL@$HOST_ADDR:1521/XE"
        export SIMPLETEST_DB="dbal://ORAROOT:DRUDBAL@$HOST_ADDR:1521/XE?namespace=Drupal%5CDriver%5CDatabase%5Cdbal&dbal_driver=oci8"

      fi

  # Get Oracle XE.
  - |
      if [[ "$DRUDBAL_ENV" == "dbal/oci8" ]]; then
        export ORACLE_COOKIE=sqldev
        export ORACLE_FILE=oracle11g/xe/$ORACLE_BASEFILE
        export ORACLE_HOME=/u01/app/oracle/product/11.2.0/xe
        export ORACLE_SID=XE
        wget 'https://github.com/cbandy/travis-oracle/archive/v2.0.3.tar.gz'
        mkdir -p .travis/oracle
        tar x -C .travis/oracle --strip-components=1 -f v2.0.3.tar.gz
        if [[ ! -f $ORACLE_DOWNLOAD_DIR/$ORACLE_BASEFILE ]]; then
          .travis/oracle/download.sh
          cp .travis/oracle/$ORACLE_BASEFILE $ORACLE_DOWNLOAD_DIR
        fi
        if [[ ! -f .travis/oracle/$ORACLE_BASEFILE ]]; then
          cp $ORACLE_DOWNLOAD_DIR/$ORACLE_BASEFILE .travis/oracle/
        fi
        .travis/oracle/install.sh
        chmod 777 $HOME/build/mondrake/drudbal/tests/travis_ci/$DRUDBAL_ENV/oracle_user.sh
        $HOME/build/mondrake/drudbal/tests/travis_ci/$DRUDBAL_ENV/oracle_user.sh
        # Install Oci8 extension for PHP.
        echo $ORACLE_HOME | pecl install oci8
      fi

  # Remove XDebug.
  - phpenv config-rm xdebug.ini
  # Add APCu extension.
  - echo "extension = apcu.so" >> ~/.phpenv/versions/$(phpenv version-name)/etc/php.ini

  # Stage Drupal core to get dependencies.
  - |
      if [[ ! -f $DRUPAL_STAGING_DIR/index.php ]]; then
        git clone http://git.drupal.org/project/drupal.git $DRUPAL_STAGING_DIR
        cd $DRUPAL_STAGING_DIR
        composer install --no-progress --no-suggest
        # Get Drupal Console
        composer require "drupal/console" --no-progress --no-suggest
        composer require "doctrine/common:^2.7.1" --no-progress --no-suggest
        # Get Doctrine DBAL
        composer require "doctrine/dbal:~2.6.3" --no-progress --no-suggest
        composer update --no-progress --no-suggest
      fi

  # Always get latest Drupal core.
  - git clone http://git.drupal.org/project/drupal.git $DRUPAL_PATH
  - cd $DRUPAL_PATH

  # Apply Drupal core patches.
  # [#2605284] Testing framework does not work with contributed database drivers
  - curl https://www.drupal.org/files/issues/simpletest_is_broken_on-2605284-89.patch | git apply
  # [#2867788] Log::findCaller fails to report the correct caller function with non-core drivers.
  - curl https://www.drupal.org/files/issues/2867788-22_0.patch | git apply
  # [#2871374] SelectTest::testVulnerableComment fails when driver overrides Select::__toString
  - curl https://www.drupal.org/files/issues/2871374-2.patch | git apply
  # [#2868273] Missing a test for table TRUNCATE while in transaction
  - curl https://www.drupal.org/files/issues/2868273-9.patch | git apply
  # [#2874499] Test failures when db driver is set to not support transactions
  - curl https://www.drupal.org/files/issues/2874499-7-transaction-enabled.patch | git apply
  # [#2875679] BasicSyntaxTest::testConcatFields fails with contrib driver
  - curl https://www.drupal.org/files/issues/2875679-2.patch | git apply
  # [#2879677] Decouple getting table vs column comments in Schema
  - curl https://www.drupal.org/files/issues/2879677-5.patch | git apply
  # [#2881522] Add a Schema::getPrimaryKeyColumns method to remove database specific logic from test
  - curl https://www.drupal.org/files/issues/2881522-2.patch | git apply
  # [#2657888] Add Date function support in DTBNG
  - curl https://www.drupal.org/files/issues/2657888-12-d8-sqlsrv_oracle_date_support.patch | git apply
  # [#2912973] Mismatching call to databaseType() in LangcodeToAsciiUpdateTest
  - curl https://www.drupal.org/files/issues/2912973-2.patch | git apply

install:
  # Copy the vendor dependencies.
  - mkdir -p $DRUPAL_PATH/vendor
  - cp -r $DRUPAL_STAGING_DIR/vendor/. $DRUPAL_PATH/vendor
  - cp -r $DRUPAL_STAGING_DIR/composer.* $DRUPAL_PATH

  # Copy the repo to the modules/contrib directory.
  - mkdir -p $DRUPAL_PATH/modules/contrib/drudbal
  - cp -r $HOME/build/mondrake/drudbal $DRUPAL_PATH/modules/contrib

  # Patch DBAL for Oracle createSchema fixes https://github.com/doctrine/dbal/pull/2766
  - |
      if [[ "$DRUDBAL_ENV" == "dbal/oci8" ]]; then
        cd $DRUPAL_PATH/vendor/doctrine/dbal
        patch -p1 < $DRUPAL_PATH/modules/contrib/drudbal/tests/travis_ci/$DRUDBAL_ENV/dbal.patch
      fi

  # Create a directory for the driver, and symlink it to the module's one.
  - mkdir -p $DRUPAL_PATH/drivers/lib/Drupal/Driver/Database/
  - cd $DRUPAL_PATH/drivers/lib/Drupal/Driver/Database/
  - ln -s $DRUPAL_PATH/modules/contrib/drudbal/drivers/lib/Drupal/Driver/Database/dbal dbal

  # Patch tests for debugging if necessary.
  - cd $DRUPAL_PATH
  - if [[ -f $DRUPAL_PATH/modules/contrib/drudbal/tests/travis_ci/$DRUDBAL_ENV/test_debug.patch ]]; then git apply -v $DRUPAL_PATH/modules/contrib/drudbal/tests/travis_ci/$DRUDBAL_ENV/test_debug.patch; fi

  # Install Drupal.
  - cp $DRUPAL_PATH/modules/contrib/drudbal/tests/travis_ci/*.php $DRUPAL_PATH/core
  - cd $DRUPAL_PATH/core
  - php install_cli.php

  # Get a webserver running.
  #- drupal server $HOST_ADDR:$HTTP_PORT &
  #- sleep 4s

  # Post install tasks.
  #- if [[ ! "$DRUDBAL_ENV" == "dbal/sqlite/memory" ]]; then drupal site:status; fi
  - php post_install.php

script:
  - cd $DRUPAL_PATH/core
  # Only run selected tests to avoid Travis timeout.
  - ../vendor/bin/phpunit $TEST_ARGS

after_script:
  - cd $DRUPAL_PATH/modules/contrib/drudbal
  #- ../../../vendor/bin/phpcs

notifications:
  email:
    on_success: never
    on_failure: always<|MERGE_RESOLUTION|>--- conflicted
+++ resolved
@@ -28,7 +28,6 @@
     # Drupal PHPUnit test variables.
     - SIMPLETEST_BASE_URL="http://$HOST_ADDR:$HTTP_PORT"
   matrix:
-<<<<<<< HEAD
     #- DRUDBAL_ENV="mysql" TEST_ARGS="--group Database"
     #- DRUDBAL_ENV="dbal/mysql" TEST_ARGS="--group Database,Cache,Config,Entity,Field"
     #- DRUDBAL_ENV="dbal/mysql" TEST_ARGS="--group field"
@@ -37,26 +36,11 @@
     #- DRUDBAL_ENV="dbal/mysqli" TEST_ARGS="--group field"
     #- DRUDBAL_ENV="dbal/mysqli" TEST_ARGS="--group views"
     #- DRUDBAL_ENV="sqlite" TEST_ARGS="--group Database,Entity --testsuite kernel"
-    - DRUDBAL_ENV="dbal/sqlite/file" TEST_ARGS="--group Database,Cache,Config,Entity,Field --testsuite kernel"
-    - DRUDBAL_ENV="dbal/sqlite/file" TEST_ARGS="--group field --testsuite kernel"
+    - DRUDBAL_ENV="dbal/sqlite/file" TEST_ARGS="--group Database,Cache,Config,Entity,Field --testsuite functional"
+    #- DRUDBAL_ENV="dbal/sqlite/file" TEST_ARGS="--group field --testsuite kernel"
     #- DRUDBAL_ENV="dbal/sqlite/file" TEST_ARGS="--group views --testsuite kernel"
-    #- DRUDBAL_ENV="dbal/sqlite/memory" TEST_ARGS="--group Database --testsuite kernel"
+    #-# DRUDBAL_ENV="dbal/sqlite/memory" TEST_ARGS="--group Database,Entity --testsuite kernel"
     #- DRUDBAL_ENV="dbal/oci8" TEST_ARGS="--group Database,Cache,Config --testsuite kernel"
-=======
-    - DRUDBAL_ENV="mysql" TEST_ARGS="--group Database"
-    - DRUDBAL_ENV="dbal/mysql" TEST_ARGS="--group Database,Cache,Config,Entity,Field"
-    - DRUDBAL_ENV="dbal/mysql" TEST_ARGS="--group field"
-    - DRUDBAL_ENV="dbal/mysql" TEST_ARGS="--group views"
-    - DRUDBAL_ENV="dbal/mysqli" TEST_ARGS="--group Database,Cache,Config,Entity,Field"
-    - DRUDBAL_ENV="dbal/mysqli" TEST_ARGS="--group field"
-    - DRUDBAL_ENV="dbal/mysqli" TEST_ARGS="--group views"
-    - DRUDBAL_ENV="sqlite" TEST_ARGS="--group Database,Entity --testsuite kernel"
-    - DRUDBAL_ENV="dbal/sqlite/file" TEST_ARGS="--group Database,Cache,Config,Entity,Field --testsuite kernel"
-    - DRUDBAL_ENV="dbal/sqlite/file" TEST_ARGS="--group field --testsuite kernel"
-    - DRUDBAL_ENV="dbal/sqlite/file" TEST_ARGS="--group views --testsuite kernel"
-    - DRUDBAL_ENV="dbal/sqlite/memory" TEST_ARGS="--group Database,Entity --testsuite kernel"
-    - DRUDBAL_ENV="dbal/oci8" TEST_ARGS="--group Database,Cache,Config --testsuite kernel"
->>>>>>> ed2669ca
     #- DRUDBAL_ENV="dbal/oci8" TEST_ARGS="--group Entity,views,field,Field"
 
 matrix:
@@ -223,4 +207,4 @@
 notifications:
   email:
     on_success: never
-    on_failure: always+    on_failure: never