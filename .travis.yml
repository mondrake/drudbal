--- conflicted
+++ resolved
@@ -3,10 +3,8 @@
 
 language: php
 
-sudo: required
-
 php:
-  - 7.4snapshot
+  - 7.4
 
 branches:
   except:
@@ -111,7 +109,6 @@
   # Add APCu extension.
   - echo "extension = apcu.so" >> ~/.phpenv/versions/$(phpenv version-name)/etc/php.ini
   - echo "apc.enable_cli=1" >> ~/.phpenv/versions/$(phpenv version-name)/etc/php.ini
-
   # Create the test db.
   - mysql -e 'CREATE DATABASE IF NOT EXISTS drudbal;'
 
@@ -144,13 +141,8 @@
   - curl https://www.drupal.org/files/issues/2657888-18.patch | git apply
   # [#2992274] Installer tests fail if contrib driver hides database credentials form fields
   - curl https://www.drupal.org/files/issues/2019-04-02/2992274-5.patch | git apply
-<<<<<<< HEAD
-  # PHP 7.4 patch
-  - curl https://www.drupal.org/files/issues/2019-11-05/3086374-139.patch | git apply -v
-=======
   # [#3098426] EntityQueryTest::testToString fails with non-core db drivers
   - curl https://www.drupal.org/files/issues/2019-12-03/3098426-2.patch | git apply
->>>>>>> 8a62942a
 
 install:
   # Copy the cloned repo to the libraries/drudbal directory, overriding the
