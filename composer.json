{
    "name": "mondrake/drudbal",
    "type": "drupal-module",
    "description": "Drupal driver for Doctrine DBAL.",
    "license": "LGPL-3.0-or-later",
    "require": {
        "php": ">=8.1",
<<<<<<< HEAD
        "drupal/core": "^10.1",
        "doctrine/dbal": "^4",
        "drush/drush": "^11",
=======
        "drupal/core": "^11",
        "doctrine/dbal": "^3.6",
        "drush/drush": "^12",
>>>>>>> a1ace4f8
        "composer-runtime-api": "^2.0.0"
    },
    "autoload": {
      "classmap": ["drush/SqlDbal.php"]
    },
    "minimum-stability": "dev"
}<|MERGE_RESOLUTION|>--- conflicted
+++ resolved
@@ -5,15 +5,9 @@
     "license": "LGPL-3.0-or-later",
     "require": {
         "php": ">=8.1",
-<<<<<<< HEAD
-        "drupal/core": "^10.1",
+        "drupal/core": "^11",
         "doctrine/dbal": "^4",
-        "drush/drush": "^11",
-=======
-        "drupal/core": "^11",
-        "doctrine/dbal": "^3.6",
         "drush/drush": "^12",
->>>>>>> a1ace4f8
         "composer-runtime-api": "^2.0.0"
     },
     "autoload": {
