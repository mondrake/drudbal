<?php

namespace Drupal\Driver\Database\dbal;

use Drupal\Core\Database\Connection as DatabaseConnection;
use Drupal\Core\Database\ConnectionNotDefinedException;
use Drupal\Core\Database\Database;
use Drupal\Core\Database\DatabaseExceptionWrapper;
use Drupal\Core\Database\DatabaseNotFoundException;
use Drupal\Core\Database\StatementInterface;
use Drupal\Core\Database\TransactionCommitFailedException;
use Drupal\Core\Database\TransactionNameNonUniqueException;
use Drupal\Core\Database\TransactionNoActiveException;
use Drupal\Core\Database\TransactionOutOfOrderException;

use Drupal\Driver\Database\dbal\DbalExtension\MysqliExtension;
use Drupal\Driver\Database\dbal\DbalExtension\Oci8Extension;
use Drupal\Driver\Database\dbal\DbalExtension\PDOMySqlExtension;
use Drupal\Driver\Database\dbal\DbalExtension\PDOSqliteExtension;

use Doctrine\DBAL\Connection as DbalConnection;
use Doctrine\DBAL\ConnectionException as DbalConnectionException;
use Doctrine\DBAL\DBALException;
use Doctrine\DBAL\DriverManager as DbalDriverManager;
use Doctrine\DBAL\Exception\DriverException as DbalDriverException;
use Doctrine\DBAL\Version as DbalVersion;
use GuzzleHttp\Psr7\Uri;
use Psr\Http\Message\UriInterface;

/**
 * DruDbal implementation of \Drupal\Core\Database\Connection.
 *
 * Note: there should not be db platform specific code here. Any tasks that
 * cannot be managed by Doctrine DBAL should be added to extension specific
 * code in Drupal\Driver\Database\dbal\DbalExtension\[dbal_driver_name]
 * classes and execution handed over to there.
 */
class Connection extends DatabaseConnection {

  /**
   * Supported DBAL drivers and DBAL extension classes to use.
   *
   * @var string[]
   */
  protected static $dbalClassMap = [
    'mysqli' => MysqliExtension::class,
    'oci8' => Oci8Extension::class,
    'pdo_mysql' => PDOMySqlExtension::class,
    'pdo_sqlite' => PDOSqliteExtension::class,
  ];

  /**
   * Map of database tables.
   *
   * Drupal SQL statements wrap table names in curly brackets. This array
   * maps this syntax to actual database tables, adding prefix and/or
   * resolving platform specific constraints.
   *
   * @var string[]
   */
  protected $dbTables = [];

  /**
   * List of URL schemes from a database URL and their mappings to driver.
   *
   * @var string[]
   */
  protected static $driverSchemeAliases = [
    'mysql' => 'pdo_mysql',
    'mysql2' => 'pdo_mysql',
    'sqlite' => 'pdo_sqlite',
    'sqlite3' => 'pdo_sqlite',
  ];

  /**
   * The DruDbal extension for the DBAL driver.
   *
   * @var \Drupal\Driver\Database\dbal\DbalExtension\DbalExtensionInterface
   */
  protected $dbalExtension;

  /**
   * Current connection DBAL platform.
   *
   * @var \Doctrine\DBAL\Platforms\AbstractPlatform
   */
  protected $dbalPlatform;

  /**
   * The platform SQL provider.
   *
   * @var \Drupal\Core\Database\PlatformSql|null
   */
  protected $platformSql;

  /**
   * Constructs a Connection object.
   */
  public function __construct(DbalConnection $dbal_connection, array $connection_options = []) {
    $this->connectionOptions = $connection_options;
    $this->setPrefix(isset($connection_options['prefix']) ? $connection_options['prefix'] : '');
    $dbal_extension_class = static::getDbalExtensionClass($connection_options);
    $this->statementClass = static::getStatementClass($connection_options);
    $this->dbalExtension = new $dbal_extension_class($this, $dbal_connection, $this->statementClass);
    $this->dbalPlatform = $dbal_connection->getDatabasePlatform();
    $this->transactionSupport = $this->dbalExtension->delegateTransactionSupport($connection_options);
    $this->transactionalDDLSupport = $this->dbalExtension->delegateTransactionalDdlSupport($connection_options);
    // Unset $this->connection so that __get() can return the wrapped
    // DbalConnection on the extension instead.
    unset($this->connection);
  }

  /**
   * Implements the magic __get() method.
   */
  public function __get($name) {
    // Calls to $this->connection return the wrapped DbalConnection on the
    // extension instead.
    if ($name === 'connection') {
      return $this->getDbalConnection();
    }
  }

  /**
   * {@inheritdoc}
   */
  public function destroy() {
    $this->dbalExtension->destroy();
    $this->schema = NULL;
  }

  /**
   * {@inheritdoc}
   */
  public function clientVersion() {
    return $this->dbalExtension->delegateClientVersion();
  }

  /**
   * Returns a PlatformSql object to retrieve platform specific SQL snippets.
   *
   * This method will lazy-load the appropriate class.
   *
   * @return \Drupal\Core\Database\PlatformSql
   *   The PlatformSql object for this connection.
   */
  public function getPlatformSql() {
    if (empty($this->platformSql)) {
      $this->platformSql = new PlatformSql($this);
    }
    return $this->platformSql;
  }

  /**
   * {@inheritdoc}
   */
  public function prefixTables($sql) {
    $matches = [];
    preg_match_all('/{(\S*)}/', $sql, $matches, PREG_SET_ORDER, 0);
    foreach ($matches as $match) {
      $table = $match[1];
      if (isset($this->dbTables['{' . $table . '}'])) {
        continue;
      }
      // Per-table prefixes are deprecated as of Drupal 8.2 so let's not get
      // in the complexity of trying to manage that. Assume a single default
      // prefix.
      $this->dbTables['{' . $table . '}'] = $this->dbalExtension->getDbTableName($this->prefixes['default'], $table);
    }
    return str_replace(array_keys($this->dbTables), array_values($this->dbTables), $sql);
  }

  /**
   * Returns a prefixed table name.
   *
   * @param string $table_name
   *   A Drupal table name.
   *
   * @return string
   *   A fully prefixed table name, suitable for direct usage in db queries.
   */
  public function getPrefixedTableName($table_name) {
    return $this->prefixTables('{' . $table_name . '}');
  }

  /**
   * {@inheritdoc}
   */
  public function query($query, array $args = [], $options = []) {
    // Use default values if not already set.
    $options += $this->defaultOptions();

    try {
      // We allow either a pre-bound statement object or a literal string.
      // In either case, we want to end up with an executed statement object,
      // which we pass to Statement::execute.
      if ($query instanceof StatementInterface) {
        $stmt = $query;
        $stmt->execute(NULL, $options);
      }
      else {
        $this->expandArguments($query, $args);
        // To protect against SQL injection, Drupal only supports executing one
        // statement at a time.  Thus, the presence of a SQL delimiter (the
        // semicolon) is not allowed unless the option is set.  Allowing
        // semicolons should only be needed for special cases like defining a
        // function or stored procedure in SQL. Trim any trailing delimiter to
        // minimize false positives.
        $query = rtrim($query, ";  \t\n\r\0\x0B");
        if (strpos($query, ';') !== FALSE && empty($options['allow_delimiter_in_query'])) {
          throw new \InvalidArgumentException('; is not supported in SQL strings. Use only one statement at a time.');
        }
        $stmt = $this->prepareQueryWithParams($query, $args);
        $stmt->execute($args, $options);
      }

      // Depending on the type of query we may need to return a different value.
      // See DatabaseConnection::defaultOptions() for a description of each
      // value.
      switch ($options['return']) {
        case Database::RETURN_STATEMENT:
          return $stmt;

        case Database::RETURN_AFFECTED:
          $stmt->allowRowCount = TRUE;
          return $stmt->rowCount();

        case Database::RETURN_INSERT_ID:
          try {
            $sequence_name = isset($options['sequence_name']) ? $options['sequence_name'] : NULL;
            return (string) $this->getDbalConnection()->lastInsertId($sequence_name);
          }
          catch (\Exception $e) {
            return '0';
          }

        case Database::RETURN_NULL:
          return NULL;

        default:
          throw new DBALException('Invalid return directive: ' . $options['return']);

      }
    }
    catch (\InvalidArgumentException $e) {
      throw $e;
    }
    catch (\Exception $e) {
      return $this->handleDbalQueryException($e, $query, $args, $options);
    }
  }

  /**
   * Wraps and re-throws any DBALException thrown by ::query().
   *
   * @param \Exception $e
   *   The exception thrown by query().
   * @param string $query
   *   The query executed by query().
   * @param array $args
   *   An array of arguments for the prepared statement.
   * @param array $options
   *   An associative array of options to control how the query is run.
   *
   * @return mixed
   *   NULL when the option to re-throw is FALSE, the result of
   *   DbalExtensionInterface::delegateQueryExceptionProcess() otherwise.
   *
   * @throws \Drupal\Core\Database\DatabaseExceptionWrapper
   */
  protected function handleDbalQueryException(\Exception $e, $query, array $args = [], array $options = []) {
    if ($options['throw_exception']) {
      // Wrap the exception in another exception, because PHP does not allow
      // overriding Exception::getMessage(). Its message is the extra database
      // debug information.
      if ($query instanceof StatementInterface) {
        $query_string = $query->getQueryString();
      }
      elseif (is_string($query)) {
        $query_string = $query;
      }
      else {
        $query_string = NULL;
      }
      $message = $e->getMessage() . ": " . $query_string . "; " . print_r($args, TRUE);
      return $this->dbalExtension->delegateQueryExceptionProcess($query, $args, $options, $message, $e);
    }
    return NULL;
  }

  /**
   * {@inheritdoc}
   */
  public static function open(array &$connection_options = []) {
    if (empty($connection_options['dbal_driver'])) {
      // If 'dbal_driver' is missing from the connection options, then we are
      // likely in an installation scenario where the database URL is invalid.
      // Try establishing a DBAL connection to clarify details.
      if (empty($connection_options['dbal_url'])) {
        // If 'dbal_url' is also missing, then we are in a very very wrong
        // situation, as DBAL would not be able to determine the driver it
        // needs to use.
        throw new ConnectionNotDefinedException(t("Database connection is not defined properly for the 'dbal' driver. The 'dbal_url' key is missing. Check the database connection definition in settings.php."));
      }
      $dbal_connection = DbalDriverManager::getConnection([
        'url' => $connection_options['dbal_url'],
      ]);
      // Below shouldn't happen, but if it does, then use the driver name
      // from the just established DBAL connection.
      $connection_options['dbal_driver'] = $dbal_connection->getDriver()->getName();
    }

    $dbal_extension_class = static::getDbalExtensionClass($connection_options);
    try {
      $dbal_connection_options = static::mapConnectionOptionsToDbal($connection_options);
      $dbal_extension_class::preConnectionOpen($connection_options, $dbal_connection_options);
      $dbal_connection = DBALDriverManager::getConnection($dbal_connection_options);
      $dbal_extension_class::postConnectionOpen($dbal_connection, $connection_options, $dbal_connection_options);
    }
    catch (DbalConnectionException $e) {
      throw new DatabaseExceptionWrapper($e->getMessage(), $e->getCode(), $e);
    }
    return $dbal_connection;
  }

  /**
   * Create an array of DBAL connection options from the Drupal options.
   *
   * @param array $connection_options
   *   An array of DRUPAL options for the connection. May include the
   *   following:
   *   - prefix
   *   - namespace
   *   - Other driver-specific options.
   *
   * @return array
   *   An array of options suitable to establish a DBAL connection.
   */
  public static function mapConnectionOptionsToDbal(array $connection_options) {
    // Take away from the Drupal connection array the keys that will be
    // managed separately.
    $options = array_diff_key($connection_options, [
      'namespace' => NULL,
      'driver' => NULL,
      'prefix' => NULL,

      'database' => NULL,
      'username' => NULL,
      'password' => NULL,
      'host' => NULL,
      'port' => NULL,

      'pdo' => NULL,

      'dbal_url' => NULL,
      'dbal_driver' => NULL,
      'dbal_options' => NULL,
      'dbal_extension_class' => NULL,
      'dbal_statement_class' => NULL,
    ]);
    // Map to DBAL connection array the main keys from the Drupal connection.
    if (isset($connection_options['database'])) {
      $options['dbname'] = $connection_options['database'];
    }
    if (isset($connection_options['username'])) {
      $options['user'] = $connection_options['username'];
    }
    if (isset($connection_options['password'])) {
      $options['password'] = $connection_options['password'];
    }
    if (isset($connection_options['host'])) {
      $options['host'] = $connection_options['host'];
    }
    if (isset($connection_options['port'])) {
      $options['port'] = $connection_options['port'];
    }
    if (isset($connection_options['dbal_url'])) {
      $options['url'] = $connection_options['dbal_url'];
    }
    if (isset($connection_options['dbal_driver'])) {
      $options['driver'] = $connection_options['dbal_driver'];
    }
    // If there is a 'pdo' key in Drupal, that needs to be mapped to the
    // 'driverOptions' key in DBAL.
    $options['driverOptions'] = isset($connection_options['pdo']) ? $connection_options['pdo'] : [];
    // If there is a 'dbal_options' key in Drupal, merge it with the array
    // built so far. The content of the 'dbal_options' key will override
    // overlapping keys built so far.
    if (isset($connection_options['dbal_options'])) {
      $options = array_merge($options, $connection_options['dbal_options']);
    }

    return $options;
  }

  /**
   * {@inheritdoc}
   */
  public function queryRange($query, $from, $count, array $args = [], array $options = []) {
    return $this->dbalExtension->delegateQueryRange($query, $from, $count, $args, $options);
  }

  /**
   * {@inheritdoc}
   */
  public function queryTemporary($query, array $args = [], array $options = []) {
    $tablename = $this->generateTemporaryTableName();
    $this->dbalExtension->delegateQueryTemporary($tablename, $query, $args, $options);
    return $tablename;
  }

  /**
   * {@inheritdoc}
   */
  public function driver() {
    return 'dbal';
  }

  /**
   * {@inheritdoc}
   */
  public function databaseType() {
    return $this->getDbalConnection()->getDriver()->getDatabasePlatform()->getName();
  }

  /**
   * {@inheritdoc}
   */
  public function version() {
    // Return the DBAL version.
    return DbalVersion::VERSION;
  }

  /**
   * {@inheritdoc}
   */
  public function createDatabase($database) {
    try {
      $this->dbalExtension->preCreateDatabase($database);
      $this->getDbalConnection()->getSchemaManager()->createDatabase($database);
      $this->dbalExtension->postCreateDatabase($database);
    }
    catch (DBALException $e) {
      throw new DatabaseNotFoundException($e->getMessage(), $e->getCode(), $e);
    }
  }

  /**
   * {@inheritdoc}
   */
  public function mapConditionOperator($operator) {
    return $this->dbalExtension->delegateMapConditionOperator($operator);
  }

  /**
   * {@inheritdoc}
   */
  public function nextId($existing_id = 0) {
    return $this->dbalExtension->delegateNextId($existing_id);
  }

  /**
   * Prepares a query string and returns the prepared statement.
   *
   * This method caches prepared statements, reusing them when possible. It also
   * prefixes tables names enclosed in curly-braces.
   * Emulated prepared statements does not communicate with the database server
   * so this method does not check the statement.
   *
   * @param string $query
   *   The query string as SQL, with curly-braces surrounding the
   *   table names. Passed by reference to allow altering by DBAL extensions.
   * @param array $args
   *   An array of arguments for the prepared statement. If the prepared
   *   statement uses ? placeholders, this array must be an indexed array.
   *   If it contains named placeholders, it must be an associative array.
   *   Passed by reference to allow altering by DBAL extensions.
   * @param array $driver_options
   *   (optional) This array holds one or more key=>value pairs to set
   *   attribute values for the Statement object that this method returns.
   *
   * @return \Drupal\Core\Database\StatementInterface|false
   *   If the database server successfully prepares the statement, returns a
   *   StatementInterface object.
   *   If the database server cannot successfully prepare the statement  returns
   *   FALSE or emits an Exception (depending on error handling).
   */
  public function prepareQueryWithParams(&$query, array &$args = [], array $driver_options = []) {
    $query = $this->prefixTables($query);
    return new $this->statementClass($this, $query, $args, $driver_options);
  }

  /**
   * {@inheritdoc}
   */
  public function prepareQuery($query) {
    // Should not be used, because it fails to execute properly in case the
    // driver is not able to process named placeholders. Use
    // ::prepareQueryWithParams instead.
    // @todo raise an exception and fail hard??
    return $this->prepareQueryWithParams($query);
  }

  /**
   * {@inheritdoc}
   */
  public function prepare($statement, array $driver_options = []) {
    // Should not be used, because it fails to execute properly in case the
    // driver is not able to process named placeholders. Use
    // ::prepareQueryWithParams instead.
    // @todo raise an exception and fail hard??
    $params = [];
    return new $this->statementClass($this, $statement, $params, $driver_options);
  }

  /**
   * {@inheritdoc}
   */
  public function rollBack($savepoint_name = 'drupal_transaction') {
    if (!$this->supportsTransactions()) {
      return;
    }
    if (!$this->inTransaction()) {
      throw new TransactionNoActiveException();
    }
    // A previous rollback to an earlier savepoint may mean that the savepoint
    // in question has already been accidentally committed.
    if (!isset($this->transactionLayers[$savepoint_name])) {
      throw new TransactionNoActiveException();
    }

    // We need to find the point we're rolling back to, all other savepoints
    // before are no longer needed. If we rolled back other active savepoints,
    // we need to throw an exception.
    $rolled_back_other_active_savepoints = FALSE;
    while ($savepoint = array_pop($this->transactionLayers)) {
      if ($savepoint == $savepoint_name) {
        // If it is the last the transaction in the stack, then it is not a
        // savepoint, it is the transaction itself so we will need to roll back
        // the transaction rather than a savepoint.
        if (empty($this->transactionLayers)) {
          break;
        }
        $this->getDbalConnection()->exec($this->dbalPlatform->rollbackSavePoint($savepoint));
        $this->popCommittableTransactions();
        if ($rolled_back_other_active_savepoints) {
          throw new TransactionOutOfOrderException();
        }
        return;
      }
      else {
        $rolled_back_other_active_savepoints = TRUE;
      }
    }
    $this->connection->rollBack();
    if ($rolled_back_other_active_savepoints) {
      throw new TransactionOutOfOrderException();
    }
  }

  /**
   * {@inheritdoc}
   */
  public function pushTransaction($name) {
    if (!$this->supportsTransactions()) {
      return;
    }
    if (isset($this->transactionLayers[$name])) {
      throw new TransactionNameNonUniqueException($name . " is already in use.");
    }
    // If we're already in a transaction then we want to create a savepoint
    // rather than try to create another transaction.
    if ($this->inTransaction()) {
      $this->getDbalConnection()->exec($this->dbalPlatform->createSavePoint($name));
    }
    else {
      $this->connection->beginTransaction();
    }
    $this->transactionLayers[$name] = $name;
  }

  /**
   * {@inheritdoc}
   */
  protected function popCommittableTransactions() {
    // Commit all the committable layers.
    foreach (array_reverse($this->transactionLayers) as $name => $active) {
      // Stop once we found an active transaction.
      if ($active) {
        break;
      }

      // If there are no more layers left then we should commit.
      unset($this->transactionLayers[$name]);
      if (empty($this->transactionLayers)) {
        try {
          $this->getDbalConnection()->commit();
        }
        catch (DbalConnectionException $e) {
          throw new TransactionCommitFailedException();
        }
      }
      else {
        // Attempt to release this savepoint in the standard way.
        try {
          $this->getDbalConnection()->exec($this->dbalPlatform->releaseSavePoint($name));
        }
        catch (DbalDriverException $e) {
          // If all SAVEPOINTs were released automatically, clean the
          // transaction stack.
          if ($this->dbalExtension->delegateReleaseSavepointExceptionProcess($e) === 'all') {
            $this->transactionLayers = [];
          };
        }
      }
    }
  }

  /**
   * Gets the wrapped DBAL connection.
   *
   * @return string
   *   The DBAL connection wrapped by the extension object.
   */
  public function getDbalConnection() {
    return $this->dbalExtension->getDbalConnection();
  }

  /**
   * Gets the DBAL extension.
   *
   * @return \Drupal\Driver\Database\dbal\DbalExtension\DbalExtensionInterface
   *   The DBAL extension for this connection.
   */
  public function getDbalExtension() {
    return $this->dbalExtension;
  }

  /**
   * Gets the DBAL extension class to use for the DBAL driver.
   *
   * @param array $connection_options
   *   An array of options for the connection.
   *
   * @return string
   *   The DBAL extension class.
   */
  public static function getDbalExtensionClass(array $connection_options) {
    if (isset($connection_options['dbal_extension_class'])) {
      return $connection_options['dbal_extension_class'];
    }
    $driver_name = $connection_options['dbal_driver'];
    if (isset(static::$driverSchemeAliases[$driver_name])) {
      $driver_name = static::$driverSchemeAliases[$driver_name];
    }
    return static::$dbalClassMap[$driver_name];
  }

  /**
   * Gets the Statement class to use for this connection.
   *
   * @param array $connection_options
   *   An array of options for the connection.
   *
   * @return string
   *   The Statement class.
   */
  public static function getStatementClass(array $connection_options) {
    if (isset($connection_options['dbal_statement_class'])) {
      return $connection_options['dbal_statement_class'];
    }
    return Statement::class;
  }

  /**
   * Gets the database server version.
   *
   * @return string
   *   The database server version string.
   */
  public function getDbServerVersion() {
    return $this->getDbalConnection()->getWrappedConnection()->getServerVersion();
  }

  /**
   * {@inheritdoc}
   */
<<<<<<< HEAD
  public static function getConnectionUrl(array $connection_options) {
    $uri = new Uri();

    // Driver name as the URI scheme.
    $uri = $uri->withScheme($connection_options['driver']);

    // User credentials if existing.
    if (isset($connection_options['username'])) {
      $uri = $uri->withUserInfo($connection_options['username'], isset($connection_options['password']) ? $connection_options['password'] : NULL);
    }

    $uri = $uri->withHost(isset($connection_options['host']) ? $connection_options['host'] : 'localhost');

    if (!empty($connection_options['port'])) {
      $uri = $uri->withPort($connection_options['port']);
    }

    $uri = $uri->withPath('/' . $connection_options['database']);

=======
  public static function getConnectionInfoAsUrlHelper(array $connection_options, UriInterface $uri) {
    $uri = parent::getConnectionInfoAsUrlHelper($connection_options, $uri);
>>>>>>> 05c58a36
    // Add the 'dbal_driver' key to the URI.
    if (!empty($connection_options['dbal_driver'])) {
      $uri = Uri::withQueryValue($uri, 'dbal_driver', $connection_options['dbal_driver']);
    }
    return $uri;
  }

  /**
   * {@inheritdoc}
   */
  public static function convertDbUrlToConnectionInfoHelper(UriInterface $uri, $root, array $connection_options) {
    $connection_options = parent::convertDbUrlToConnectionInfoHelper($uri, $root, $connection_options);
    // Add the 'dbal_driver' key to the connection options.
    $parts = [];
    parse_str($uri->getQuery(), $parts);
    $dbal_driver = isset($parts['dbal_driver']) ? $parts['dbal_driver'] : '';
    $connection_options['dbal_driver'] = $dbal_driver;
    return $connection_options;
  }

  /**
   * {@inheritdoc}
   */
  public function getFullQualifiedTableName($table) {
    return $this->getDbalExtension()->getDbFullQualifiedTableName($table);
  }

  /**
   * Returns the table prefixes array.
   *
   * @return array
   *   The connection options array.
   */
  public function getPrefixes() {
    return $this->prefixes;
  }

  /**
   * Set the list of prefixes used by this database connection.
   *
   * @param array|string $prefix
   *   Either a single prefix, or an array of prefixes, in any of the multiple
   *   forms documented in default.settings.php.
   */
  public function setPrefixPublic($prefix) {
    return $this->setPrefix($prefix);
  }

}<|MERGE_RESOLUTION|>--- conflicted
+++ resolved
@@ -682,10 +682,10 @@
     return $this->getDbalConnection()->getWrappedConnection()->getServerVersion();
   }
 
-  /**
-   * {@inheritdoc}
-   */
-<<<<<<< HEAD
+
+  /**
+   * {@inheritdoc}
+   */
   public static function getConnectionUrl(array $connection_options) {
     $uri = new Uri();
 
@@ -705,27 +705,58 @@
 
     $uri = $uri->withPath('/' . $connection_options['database']);
 
-=======
-  public static function getConnectionInfoAsUrlHelper(array $connection_options, UriInterface $uri) {
-    $uri = parent::getConnectionInfoAsUrlHelper($connection_options, $uri);
->>>>>>> 05c58a36
     // Add the 'dbal_driver' key to the URI.
     if (!empty($connection_options['dbal_driver'])) {
       $uri = Uri::withQueryValue($uri, 'dbal_driver', $connection_options['dbal_driver']);
     }
-    return $uri;
-  }
-
-  /**
-   * {@inheritdoc}
-   */
-  public static function convertDbUrlToConnectionInfoHelper(UriInterface $uri, $root, array $connection_options) {
-    $connection_options = parent::convertDbUrlToConnectionInfoHelper($uri, $root, $connection_options);
+
+    // Table prefix as the URI fragment.
+    if (!empty($connection_options['prefix']['default'])) {
+      $uri = $uri->withFragment($connection_options['prefix']['default']);
+    }
+
+    return (string) $uri;
+  }
+
+  /**
+   * {@inheritdoc}
+   */
+  public static function getConnectionInfoFromUrl($url, $root) {
+    $uri = new Uri($url);
+    if (empty($uri->getHost()) || empty($uri->getScheme()) || empty($uri->getPath())) {
+      throw new \InvalidArgumentException('Minimum requirement: driver://host/database');
+    }
+
+    // Build the connection information array.
+    $connection_options = [
+      'driver' => $uri->getScheme(),
+      'host' => $uri->getHost(),
+      // Strip the first leading slash of the path to get the database name.
+      // Note that additional leading slashes have meaning for some database
+      // drivers.
+      'database' => substr($uri->getPath(), 1),
+      'prefix' => $uri->getFragment() ?: NULL,
+      'namespace' => static::getNamespace(),
+    ];
+
+    $port = $uri->getPort();
+    if (!empty($port)) {
+      $connection_options['port'] = $port;
+    }
+
+    $user_info = $uri->getUserInfo();
+    if (!empty($user_info)) {
+      $user_info_elements = explode(':', $user_info, 2);
+      $connection_options['username'] = $user_info_elements[0];
+      $connection_options['password'] = isset($user_info_elements[1]) ? $user_info_elements[1] : '';
+    }
+
     // Add the 'dbal_driver' key to the connection options.
     $parts = [];
     parse_str($uri->getQuery(), $parts);
     $dbal_driver = isset($parts['dbal_driver']) ? $parts['dbal_driver'] : '';
     $connection_options['dbal_driver'] = $dbal_driver;
+
     return $connection_options;
   }
 
