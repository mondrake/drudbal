--- conflicted
+++ resolved
@@ -139,11 +139,7 @@
     }
 
     // Remove the prefix from the returned tables.
-<<<<<<< HEAD
-    $unprefixed_table_name = substr($db_table_name, $prefix_length);
-=======
     return substr($db_table_name, $prefix_length);
->>>>>>> e1ed4414
   }
 
   /**
