<?php

namespace Drupal\drudbal\Driver\Database\dbal;

use Composer\InstalledVersions;
use Doctrine\DBAL\Connection as DbalConnection;
use Doctrine\DBAL\ConnectionException as DbalConnectionException;
use Doctrine\DBAL\Exception as DbalException;
use Doctrine\DBAL\DriverManager as DbalDriverManager;
use Doctrine\DBAL\Exception\DriverException as DbalDriverException;
use Doctrine\DBAL\ExpandArrayParameters;
use Doctrine\DBAL\Platforms\AbstractPlatform as DbalAbstractPlatform;
use Doctrine\DBAL\SQL\Parser;
use Drupal\Component\Uuid\Php as Uuid;
use Drupal\Core\Database\Connection as DatabaseConnection;
use Drupal\Core\Database\ConnectionNotDefinedException;
use Drupal\Core\Database\Database;
use Drupal\Core\Database\DatabaseExceptionWrapper;
use Drupal\Core\Database\DatabaseNotFoundException;
use Drupal\Core\Database\StatementInterface;
use Drupal\Core\Database\TransactionCommitFailedException;
use Drupal\Core\Database\TransactionNameNonUniqueException;
use Drupal\Core\Database\TransactionNoActiveException;
use Drupal\Core\Database\TransactionOutOfOrderException;
use Drupal\drudbal\Driver\Database\dbal\DbalExtension\MysqliExtension;
use Drupal\drudbal\Driver\Database\dbal\DbalExtension\Oci8Extension;
use Drupal\drudbal\Driver\Database\dbal\DbalExtension\PDOMySqlExtension;
use Drupal\drudbal\Driver\Database\dbal\DbalExtension\PDOOciExtension;
use Drupal\drudbal\Driver\Database\dbal\DbalExtension\PDOSqliteExtension;
use GuzzleHttp\Psr7\Uri;

/**
 * DruDbal implementation of \Drupal\Core\Database\Connection.
 *
 * Note: there should not be db platform specific code here. Any tasks that
 * cannot be managed by Doctrine DBAL should be added to extension specific
 * code in Drupal\drudbal\Driver\Database\dbal\DbalExtension\[dbal_driver_name]
 * classes and execution handed over to there.
 */
class Connection extends DatabaseConnection {

  /**
   * Supported DBAL drivers and DBAL extension classes to use.
   *
   * @var string[]
   */
  protected static $dbalClassMap = [
    'mysqli' => MysqliExtension::class,
    'oci8' => Oci8Extension::class,
    'pdo_mysql' => PDOMySqlExtension::class,
    'pdo_oci' => PDOOciExtension::class,
    'pdo_sqlite' => PDOSqliteExtension::class,
  ];

  /**
   * Map of database tables.
   *
   * Drupal SQL statements wrap table names in curly brackets. This array
   * maps this syntax to actual database tables, adding prefix and/or
   * resolving platform specific constraints.
   *
   * @var string[]
   */
  protected $dbTables = [];

  /**
   * List of URL schemes from a database URL and their mappings to driver.
   *
   * @var string[]
   */
  protected static $driverSchemeAliases = [
    'mysql' => 'pdo_mysql',
    'mysql2' => 'pdo_mysql',
    'sqlite' => 'pdo_sqlite',
    'sqlite3' => 'pdo_sqlite',
  ];

  /**
   * The DruDbal extension for the DBAL driver.
   *
   * @var \Drupal\drudbal\Driver\Database\dbal\DbalExtension\DbalExtensionInterface
   */
  protected $dbalExtension;

  /**
   * Current connection DBAL platform.
   *
   * @var \Doctrine\DBAL\Platforms\AbstractPlatform
   */
  protected $dbalPlatform;

  /**
   * The platform SQL parser.
   *
   * @var \Doctrine\DBAL\SQL\Parser|null
   */
  protected $parser;

  /**
   * Constructs a Connection object.
   */
  public function __construct(DbalConnection $dbal_connection, array $connection_options = []) {
    $this->connection = $dbal_connection;
    $this->connectionOptions = $connection_options;

    $this->dbalPlatform = $dbal_connection->getDatabasePlatform();
    $quote_identifier = $this->dbalPlatform->getIdentifierQuoteCharacter();
    $this->identifierQuotes = [$quote_identifier, $quote_identifier];

    $this->setPrefix($connection_options['prefix'] ?? '');

    $dbal_extension_class = static::getDbalExtensionClass($connection_options);
    $this->dbalExtension = new $dbal_extension_class($this);
    $this->statementWrapperClass = $this->dbalExtension->getStatementClass();
    $this->transactionalDDLSupport = $this->dbalExtension->delegateTransactionalDdlSupport($connection_options);
  }

  /**
   * Destructs a Connection object.
   */
  public function __destruct() {
    $this->schema = NULL;
  }

  /**
   * {@inheritdoc}
   */
  public function attachDatabase(string $database): void {
    $this->dbalExtension->delegateAttachDatabase($database);
  }

  /**
   * {@inheritdoc}
   */
  public function clientVersion() {
    return $this->dbalExtension->delegateClientVersion();
  }

  /**
   * {@inheritdoc}
   */
  public function quoteIdentifiers($sql) {
    preg_match_all('/(\[(.+?)\])/', $sql, $matches);
    $ids = [];
    $i = 0;
    foreach($matches[1] as $m) {
      $ids[$m] = $this->getDbalExtension()->getDbFieldName($matches[2][$i], TRUE);
      $i++;
    }
    return strtr($sql, $ids);
  }

  /**
   * {@inheritdoc}
   */
  public function prefixTables($sql) {
    $matches = [];
    preg_match_all('/{(\S*)}/', $sql, $matches, PREG_SET_ORDER, 0);
    foreach ($matches as $match) {
      $table = $match[1];
      if (isset($this->dbTables['{' . $table . '}'])) {
        continue;
      }
      $this->dbTables['{' . $table . '}'] = $this->identifierQuotes[0] . $this->dbalExtension->getDbTableName($this->tablePrefix(), $table) . $this->identifierQuotes[1];
    }
    return str_replace(array_keys($this->dbTables), array_values($this->dbTables), $sql);
  }

  /**
   * Returns a prefixed table name.
   *
   * @param string $table_name
   *   A Drupal table name.
   * @param bool $quoted
   *   (Optional) If TRUE, the returned table name is wrapped into identifier
   *   quotes.
   *
   * @return string
   *   A fully prefixed table name, suitable for direct usage in db queries.
   */
  public function getPrefixedTableName(string $table_name, bool $quoted = FALSE): string {
    // If the table name is enclosed in curly braces, remove them first.
    $matches = [];
    if (preg_match('/^{(\S*)}/', $table_name, $matches) === 1) {
      $table_name = $matches[1];
    }

    $prefixed_table_name = $this->prefixTables('{' . $table_name . '}');
    // @todo use substr  instead
    return $quoted ? $prefixed_table_name : str_replace($this->identifierQuotes, ['', ''], $prefixed_table_name);
  }

  /**
   * {@inheritdoc}
   */
  public function lastInsertId(?string $name = NULL): string {
    return (string) $this->getDbalConnection()->lastInsertId($name);
  }

  /**
   * {@inheritdoc}
   */
  public function exceptionHandler() {
    return new ExceptionHandler($this);
  }

  /**
   * {@inheritdoc}
   */
  public static function open(array &$connection_options = []) {
    if (empty($connection_options['dbal_driver'])) {
      // If 'dbal_driver' is missing from the connection options, then we are
      // likely in an installation scenario where the database URL is invalid.
      // Try establishing a DBAL connection to clarify details.
      if (empty($connection_options['dbal_url'])) {
        // If 'dbal_url' is also missing, then we are in a very very wrong
        // situation, as DBAL would not be able to determine the driver it
        // needs to use.
        throw new ConnectionNotDefinedException("Database connection is not defined properly for the 'dbal' driver. The 'dbal_url' key is missing. Check the database connection definition in settings.php.");
      }
      $dbal_connection = DbalDriverManager::getConnection([
        'url' => $connection_options['dbal_url'],
      ]);
      // Below shouldn't happen, but if it does, then use the driver name
      // from the just established DBAL connection.
      $uri = new Uri($connection_options['dbal_url']);
      $connection_options['dbal_driver'] = $uri->getScheme();
    }

    $dbal_extension_class = static::getDbalExtensionClass($connection_options);
    try {
      $dbal_connection_options = static::mapConnectionOptionsToDbal($connection_options);
      $dbal_extension_class::preConnectionOpen($connection_options, $dbal_connection_options);
      $dbal_connection = DBALDriverManager::getConnection($dbal_connection_options);
      $dbal_extension_class::postConnectionOpen($dbal_connection, $connection_options, $dbal_connection_options);
    }
    catch (DbalConnectionException $e) {
      throw new DatabaseExceptionWrapper($e->getMessage(), $e->getCode(), $e);
    }
    return $dbal_connection;
  }

  /**
   * Create an array of DBAL connection options from the Drupal options.
   *
   * @param array $connection_options
   *   An array of DRUPAL options for the connection. May include the
   *   following:
   *   - prefix
   *   - namespace
   *   - Other driver-specific options.
   *
   * @return array
   *   An array of options suitable to establish a DBAL connection.
   */
  public static function mapConnectionOptionsToDbal(array $connection_options) {
    // Take away from the Drupal connection array the keys that will be
    // managed separately.
    $options = array_diff_key($connection_options, [
      'namespace' => NULL,
      'driver' => NULL,
      'prefix' => NULL,

      'database' => NULL,
      'username' => NULL,
      'password' => NULL,
      'host' => NULL,
      'port' => NULL,

      'pdo' => NULL,

      'dbal_url' => NULL,
      'dbal_driver' => NULL,
      'dbal_options' => NULL,
      'dbal_extension_class' => NULL,
    ]);
    // Map to DBAL connection array the main keys from the Drupal connection.
    if (!empty($connection_options['database'])) {
      $options['dbname'] = $connection_options['database'];
    }
    if (!empty($connection_options['username'])) {
      $options['user'] = $connection_options['username'];
    }
    if (!empty($connection_options['password'])) {
      $options['password'] = $connection_options['password'];
    }
    if (!empty($connection_options['host'])) {
      $options['host'] = $connection_options['host'];
    }
    if (!empty($connection_options['port'])) {
      $options['port'] = $connection_options['port'];
    }
    if (!empty($connection_options['dbal_url'])) {
      $options['url'] = $connection_options['dbal_url'];
    }
    if (!empty($connection_options['dbal_driver'])) {
      $options['driver'] = str_replace('-', '_', $connection_options['dbal_driver']);
    }
    // If there is a 'pdo' key in Drupal, that needs to be mapped to the
    // 'driverOptions' key in DBAL.
    $options['driverOptions'] = $connection_options['pdo'] ?? [];
    // If there is a 'dbal_options' key in Drupal, merge it with the array
    // built so far. The content of the 'dbal_options' key will override
    // overlapping keys built so far.
    if (isset($connection_options['dbal_options'])) {
      $options = array_merge($options, $connection_options['dbal_options']);
    }

    return $options;
  }

  /**
   * {@inheritdoc}
   */
  public function queryRange($query, $from, $count, array $args = [], array $options = []) {
    return $this->dbalExtension->delegateQueryRange($query, $from, $count, $args, $options);
  }

  /**
   * {@inheritdoc}
   */
  public function driver() {
    return 'dbal';
  }

  /**
   * {@inheritdoc}
   */
  public function databaseType() {
    return $this->dbalExtension->getDbServerPlatform();
  }

  /**
   * {@inheritdoc}
   */
  public function version() {
    // Return the DBAL version.
    return InstalledVersions::getPrettyVersion('doctrine/dbal');
  }

  /**
   * {@inheritdoc}
   */
  public function createDatabase($database) {
    try {
      $this->dbalExtension->preCreateDatabase($database);
      $this->getDbalConnection()->createSchemaManager()->createDatabase($database);
      $this->dbalExtension->postCreateDatabase($database);
    }
    catch (DbalException $e) {
      throw new DatabaseNotFoundException($e->getMessage(), $e->getCode(), $e);
    }
  }

  /**
   * {@inheritdoc}
   */
  public function mapConditionOperator($operator) {
    return $this->dbalExtension->delegateMapConditionOperator($operator);
  }

  /**
   * {@inheritdoc}
   */
  public function nextId($existing_id = 0) {
    $id = is_numeric($existing_id ?? 0) ? ($existing_id ?? 0) : 0;
    return $this->dbalExtension->delegateNextId($id);
  }

  /**
   * {@inheritdoc}
   */
  public function escapeField($field) {
    return $this->getDbalExtension()->getDbFieldName($field, TRUE);
  }

  /**
   * {@inheritdoc}
   */
  public function escapeAlias($field) {
    return $this->getDbalExtension()->getDbAlias($field, TRUE);
  }

  /**
   * {@inheritdoc}
   */
  public function rollBack($savepoint_name = 'drupal_transaction') {
    if (!$this->inTransaction()) {
      throw new TransactionNoActiveException();
    }
    // A previous rollback to an earlier savepoint may mean that the savepoint
    // in question has already been accidentally committed.
    if (!isset($this->transactionLayers[$savepoint_name])) {
      throw new TransactionNoActiveException();
    }

    // We need to find the point we're rolling back to, all other savepoints
    // before are no longer needed. If we rolled back other active savepoints,
    // we need to throw an exception.
    $rolled_back_other_active_savepoints = FALSE;
    while ($savepoint = array_pop($this->transactionLayers)) {
      if ($savepoint == $savepoint_name) {
        // If it is the last the transaction in the stack, then it is not a
        // savepoint, it is the transaction itself so we will need to roll back
        // the transaction rather than a savepoint.
        if (empty($this->transactionLayers)) {
          break;
        }
        $this->getDbalConnection()->executeStatement($this->dbalPlatform->rollbackSavePoint($savepoint));
        $this->popCommittableTransactions();
        if ($rolled_back_other_active_savepoints) {
          throw new TransactionOutOfOrderException();
        }
        return;
      }
      else {
        $rolled_back_other_active_savepoints = TRUE;
      }
    }

    // Notify the callbacks about the rollback.
    $callbacks = $this->rootTransactionEndCallbacks;
    $this->rootTransactionEndCallbacks = [];
    foreach ($callbacks as $callback) {
      call_user_func($callback, FALSE);
    }

    $this->getDbalExtension()->delegateRollBack();
    if ($rolled_back_other_active_savepoints) {
      throw new TransactionOutOfOrderException();
    }
  }

  /**
   * {@inheritdoc}
   */
  public function pushTransaction($name) {
    if (isset($this->transactionLayers[$name])) {
      throw new TransactionNameNonUniqueException($name . " is already in use.");
    }
    // If we're already in a transaction then we want to create a savepoint
    // rather than try to create another transaction.
    if ($this->inTransaction()) {
      $this->getDbalConnection()->executeStatement($this->dbalPlatform->createSavePoint($name));
    }
    else {
      $this->getDbalExtension()->delegateBeginTransaction();
    }
    $this->transactionLayers[$name] = $name;
  }

  /**
   * {@inheritdoc}
   */
  protected function popCommittableTransactions() {
    // Commit all the committable layers.
    foreach (array_reverse($this->transactionLayers) as $name => $active) {
      // Stop once we found an active transaction.
      if ($active) {
        break;
      }

      // If there are no more layers left then we should commit.
      unset($this->transactionLayers[$name]);
      if (empty($this->transactionLayers)) {
        $this->doCommit();
      }
      else {
        // Attempt to release this savepoint in the standard way.
        try {
          $this->getDbalConnection()->executeStatement($this->dbalPlatform->releaseSavePoint($name));
        }
        catch (DbalDriverException $e) {
          // If all SAVEPOINTs were released automatically, clean the
          // transaction stack.
          if ($this->dbalExtension->delegateReleaseSavepointExceptionProcess($e) === 'all') {
            $this->transactionLayers = [];
          };
        }
      }
    }
  }

  /**
   * Do the actual commit, invoke post-commit callbacks.
   *
   * @internal
   */
  protected function doCommit() {
    try {
      $this->getDbalExtension()->delegateCommit();
      $success = TRUE;
    }
    catch (DbalConnectionException $e) {
      $success = FALSE;
    }

    if (!empty($this->rootTransactionEndCallbacks)) {
      $callbacks = $this->rootTransactionEndCallbacks;
      $this->rootTransactionEndCallbacks = [];
      foreach ($callbacks as $callback) {
        call_user_func($callback, $success);
      }
    }

    if (!$success) {
      throw new TransactionCommitFailedException();
    }
  }

  /**
   * Gets the wrapped DBAL connection.
   *
   * @return \Doctrine\DBAL\Connection
   *   The DBAL connection wrapped by the extension object.
   */
  public function getDbalConnection(): DbalConnection {
    return $this->connection;
  }

  /**
   * Gets the DBAL extension.
   *
   * @return \Drupal\drudbal\Driver\Database\dbal\DbalExtension\DbalExtensionInterface
   *   The DBAL extension for this connection.
   */
  public function getDbalExtension() {
    return $this->dbalExtension;
  }

  /**
   * Gets the DBAL platform.
   *
   * @return \Doctrine\DBAL\Platforms\AbstractPlatform
   *   The DBAL platform for this connection.
   */
  public function getDbalPlatform(): DbalAbstractPlatform {
    return $this->dbalPlatform;
  }

  /**
   * Gets the DBAL extension class to use for the DBAL driver.
   *
   * @param array $connection_options
   *   An array of options for the connection.
   *
   * @return string
   *   The DBAL extension class.
   */
  public static function getDbalExtensionClass(array $connection_options) {
<<<<<<< HEAD
    if (isset($connection_options['dbal_extension_class'])) {
      return $connection_options['dbal_extension_class'];
    }
    $driver_name = str_replace('-', '_', $connection_options['dbal_driver']);
=======
    $driver_name = $connection_options['dbal_driver'];
>>>>>>> 9deb8e7e
    if (isset(static::$driverSchemeAliases[$driver_name])) {
      $driver_name = static::$driverSchemeAliases[$driver_name];
    }
    return static::$dbalClassMap[$driver_name];
  }

  /**
   * {@inheritdoc}
   */
  public static function createUrlFromConnectionOptions(array $connection_options) {
    $uri = new Uri();

    // Driver name as the URI scheme.
    $uri = $uri->withScheme($connection_options['driver']);

    // User credentials if existing.
    if (isset($connection_options['username'])) {
      $uri = $uri->withUserInfo($connection_options['username'], $connection_options['password'] ?? NULL);
    }

    $uri = $uri->withHost($connection_options['host'] ?? 'localhost');

    if (!empty($connection_options['port'])) {
      $uri = $uri->withPort($connection_options['port']);
    }

    $uri = $uri->withPath('/' . $connection_options['database']);

    // Add the 'module' key to the URI.
    $uri = Uri::withQueryValue($uri, 'module', 'drudbal');

    // Add the 'dbal_driver' key to the URI.
    if (!empty($connection_options['dbal_driver'])) {
      $uri = Uri::withQueryValue($uri, 'dbal_driver', $connection_options['dbal_driver']);
    }

    // Table prefix as the URI fragment.
    if ($connection_options['prefix'] !== '') {
      $uri = $uri->withFragment($connection_options['prefix']);
    }

    return (string) $uri;
  }

  /**
   * {@inheritdoc}
   */
  public static function createConnectionOptionsFromUrl($url, $root) {
    $uri = new Uri($url);
    if (empty($uri->getHost()) || empty($uri->getScheme()) || empty($uri->getPath())) {
      throw new \InvalidArgumentException('Minimum requirement: driver://host/database');
    }

    // Use reflection to get the namespace of the class being called.
    $reflector = new \ReflectionClass(get_called_class());

    // Build the connection information array.
    $connection_options = [
      'driver' => $uri->getScheme(),
      'host' => $uri->getHost(),
      // Strip the first leading slash of the path to get the database name.
      // Note that additional leading slashes have meaning for some database
      // drivers.
      'database' => substr($uri->getPath(), 1),
      'prefix' => $uri->getFragment() ?: '',
      'namespace' => $reflector->getNamespaceName(),
    ];

    $port = $uri->getPort();
    if (!empty($port)) {
      $connection_options['port'] = $port;
    }

    $user_info = $uri->getUserInfo();
    if (!empty($user_info)) {
      $user_info_elements = explode(':', $user_info, 2);
      $connection_options['username'] = $user_info_elements[0];
      $connection_options['password'] = $user_info_elements[1] ?? '';
    }

    // Add the 'dbal_driver' key to the connection options.
    $parts = [];
    parse_str($uri->getQuery(), $parts);
    $dbal_driver = $parts['dbal_driver'] ?? '';
    $connection_options['dbal_driver'] = $dbal_driver;

    return $connection_options;
  }

  /**
   * {@inheritdoc}
   */
  public function getFullQualifiedTableName($table) {
    return $this->getDbalExtension()->getDbFullQualifiedTableName($table);
  }

  /**
   * Set the list of prefixes used by this database connection.
   *
   * @param string $prefix
   *   A single prefix.
   */
  public function setPrefixPublic(string $prefix): void {
    $this->setPrefix($prefix);
  }

  /**
   * {@inheritdoc}
   */
  public function hasJson(): bool {
    return $this->getDbalExtension()->delegateHasJson();
  }

  /**
   * @param array<int, mixed>|array<string, mixed>                               $params
   * @param array<int, int|string|Type|null>|array<string, int|string|Type|null> $types
   *
   * @return array{string, list<mixed>, array<int,Type|int|string|null>}
   */
  public function expandArrayParameters(string $sql, array $params, array $types): array {
    if ($this->parser === null) {
      $this->parser = $this->getDbalConnection()->getDatabasePlatform()->createSQLParser();
    }

    $pms = [];
    foreach($params as $k => $v) {
      $pms[substr($k, 1)] = $v;
    }

    $visitor = new ExpandArrayParameters($pms, $types);

    $this->parser->parse($sql, $visitor);

    return [
      $visitor->getSQL(),
      $visitor->getParameters(),
      $visitor->getTypes(),
    ];
  }
}<|MERGE_RESOLUTION|>--- conflicted
+++ resolved
@@ -548,14 +548,7 @@
    *   The DBAL extension class.
    */
   public static function getDbalExtensionClass(array $connection_options) {
-<<<<<<< HEAD
-    if (isset($connection_options['dbal_extension_class'])) {
-      return $connection_options['dbal_extension_class'];
-    }
-    $driver_name = str_replace('-', '_', $connection_options['dbal_driver']);
-=======
     $driver_name = $connection_options['dbal_driver'];
->>>>>>> 9deb8e7e
     if (isset(static::$driverSchemeAliases[$driver_name])) {
       $driver_name = static::$driverSchemeAliases[$driver_name];
     }
