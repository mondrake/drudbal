<?php

namespace Drupal\drudbal\Driver\Database\dbal\DbalExtension;

use Doctrine\DBAL\Connection as DbalConnection;
use Doctrine\DBAL\Exception\DriverException as DbalDriverException;
use Doctrine\DBAL\Result as DbalResult;
use Doctrine\DBAL\Schema\Column as DbalColumn;
use Doctrine\DBAL\Schema\Schema as DbalSchema;
use Doctrine\DBAL\Schema\Table as DbalTable;
use Doctrine\DBAL\Statement as DbalStatement;
use Drupal\Core\Database\DatabaseExceptionWrapper;
use Drupal\drudbal\Driver\Database\dbal\Connection as DruDbalConnection;
use Drupal\drudbal\Driver\Database\dbal\Statement\StatementWrapper;

/**
 * Abstract DBAL Extension.
 */
class AbstractExtension implements DbalExtensionInterface {

  /**
   * The Statement class to use for this extension.
   */
  protected string $statementClass = StatementWrapper::class;

  /**
   * Enables debugging.
   */
  protected static bool $isDebugging = FALSE;

  /**
   * Constructs a DBAL extension object.
   */
  public function __construct(
    protected DruDbalConnection $connection
  ) {}

  /**
   * {@inheritdoc}
   */
  public function setDebugging(bool $value): void {
    static::$isDebugging = $value;
  }

  /**
   * {@inheritdoc}
   */
  public function getDebugging(): bool {
    return static::$isDebugging;
  }

  /**
   * {@inheritdoc}
   */
  public function delegateClientVersion() {
    throw new \LogicException("Method " . __METHOD__ . "() not implemented.");
  }

  /**
   * {@inheritdoc}
   */
  public function delegateQueryExceptionProcess($query, array $args, array $options, $message, DbalDriverException|DatabaseExceptionWrapper $e) {
    throw new \LogicException("Method " . __METHOD__ . "() not implemented.");
  }

  public function delegateClientExecuteStatementException(DbalDriverException $e, string $sql, string $message): void {
    throw new \LogicException("Method " . __METHOD__ . "() not implemented.");
  }

  /**
   * {@inheritdoc}
   */
  public function getDbalConnection(): DbalConnection {
    return $this->connection->getDbalConnection();
  }

  /**
   * {@inheritdoc}
   */
  public function getStatementClass(): string {
    return $this->statementClass;
  }

  /**
   * {@inheritdoc}
   */
  public function getDbServerPlatform(bool $strict = FALSE): string {
    throw new \LogicException("Method " . __METHOD__ . "() not implemented.");
  }

  /**
   * {@inheritdoc}
   */
  public function getDbServerVersion(): string {
    throw new \LogicException("Method " . __METHOD__ . "() not implemented.");
  }

  /**
   * Database asset name resolution methods.
   */

  /**
   * {@inheritdoc}
   */
  public function getDbTableName(string $drupal_prefix, string $drupal_table_name): string {
    return $drupal_prefix . $drupal_table_name;
  }

  /**
   * {@inheritdoc}
   */
  public function getDrupalTableName(string $prefix, string $db_table_name): ?string {
    $prefix_length = strlen($prefix);

    // Take into account tables that have an individual prefix.
    if ($prefix && substr($db_table_name, 0, $prefix_length) !== $prefix) {
      // This table name does not start the default prefix, which means that
      // it is not managed by Drupal so it should be excluded from the result.
      return NULL;
    }

    // Remove the prefix from the returned tables.
    return substr($db_table_name, $prefix_length);
  }

  /**
   * {@inheritdoc}
   */
  public function getDbFullQualifiedTableName(string $drupal_table_name): string {
    $options = $this->connection->getConnectionOptions();
    return $options['database'] . '.' . $this->getDbTableName($this->connection->getPrefix(), $drupal_table_name);
  }

  /**
   * {@inheritdoc}
   */
  public function getDbFieldName(string $field_name, bool $quoted = TRUE): string {
    if (($quoted ||  $this->getDbalConnection()->getDatabasePlatform()->getReservedKeywordsList()->isKeyword($field_name)) && $field_name !== '' && substr($field_name, 0, 1) !== '"') {
      return $this->getDbalConnection()->getDatabasePlatform()->quoteIdentifier($field_name);
    }
    return $field_name;
  }

  /**
   * {@inheritdoc}
   */
  public function getDbAlias(string $alias, bool $quoted = TRUE): string {
    if ($quoted && $alias !== '' && substr($alias, 0, 1) !== '"') {
      return '"' . str_replace('.', '"."', $alias) . '"';
    }
    else {
      return $alias;
    }
  }

  /**
   * {@inheritdoc}
   */
  public function resolveAliases(?string $unaliased): string {
    return $unaliased;
  }

  /**
   * {@inheritdoc}
   */
  public function getDbIndexName(string $context, DbalSchema $dbal_schema, string $drupal_table_name, string $drupal_index_name): string|bool {
    return $drupal_index_name;
  }

  /**
   * {@inheritdoc}
   */
  public function getDrupalIndexName(string $drupal_table_name, string $db_index_name): string {
    return $db_index_name;
  }

  /**
   * Connection delegated methods.
   */

  /**
   * {@inheritdoc}
   */
  public static function preConnectionOpen(array &$connection_options, array &$dbal_connection_options) {
    throw new \LogicException("Method " . __METHOD__ . " not implemented.");
  }

  /**
   * {@inheritdoc}
   */
  public static function postConnectionOpen(DbalConnection $dbal_connection, array &$connection_options, array &$dbal_connection_options) {
    throw new \LogicException("Method " . __METHOD__ . " not implemented.");
  }

  /**
   * {@inheritdoc}
   */
  public function delegateAttachDatabase(string $database): void {
  }

  /**
   * {@inheritdoc}
   */
  public function delegateTransactionalDdlSupport(array &$connection_options = []): bool {
    throw new \LogicException("Method " . __METHOD__ . " not implemented.");
  }

  /**
   * {@inheritdoc}
   */
  public function preCreateDatabase($database_name) {
    return $this;
  }

  /**
   * {@inheritdoc}
   */
  public function postCreateDatabase($database_name) {
    return $this;
  }

  /**
   * {@inheritdoc}
   */
  public function delegateMapConditionOperator(string $operator): ?array {
    return NULL;
  }

  /**
   * {@inheritdoc}
   */
  public function delegateNextId(int $existing_id = 0): int {
      @trigger_error(__METHOD__ . '() is deprecated in drupal:10.2.0 and is removed from drupal:11.0.0. Modules should use instead the keyvalue storage for the last used id. See https://www.drupal.org/node/3349345', E_USER_DEPRECATED);
      throw new \LogicException("Method " . __METHOD__ . " not implemented.");
  }

  /**
   * {@inheritdoc}
   */
  public function delegateQueryRange($query, $from, $count, array $args = [], array $options = []) {
    throw new \LogicException("Method " . __METHOD__ . " not implemented.");
  }

  /**
   * {@inheritdoc}
   */
  public function delegateHasJson(): bool {
    try {
      return (bool) $this->connection->query("SELECT JSON_TYPE('1')");
    }
    catch (\Exception $e) {
      return FALSE;
    }
  }

  /**
   * Transaction delegated methods.
   */

  public function delegateInTransaction(): bool {
    return $this->getDbalConnection()->isTransactionActive();
  }

<<<<<<< HEAD
  /**
   * {@inheritdoc}
   */
  public function delegateBeginTransaction(): void {
    $this->getDbalConnection()->beginTransaction();
  }

  /**
   * {@inheritdoc}
   */
  public function delegateRollBack(): void {
    $this->getDbalConnection()->rollBack();
  }

  /**
   * {@inheritdoc}
   */
  public function delegateCommit(): void {
    $this->getDbalConnection()->commit();
=======
  public function delegateBeginTransaction(): bool {
    return $this->getDbalConnection()->beginTransaction();
  }

  public function delegateAddClientSavepoint($name): bool {
    $this->getDbalConnection()->executeStatement('SAVEPOINT ' . $name);
    return TRUE;
  }

  public function delegateRollbackClientSavepoint($name): bool {
    $this->getDbalConnection()->executeStatement('ROLLBACK TO SAVEPOINT ' . $name);
    return TRUE;
  }

  public function delegateReleaseClientSavepoint($name): bool {
    try {
      $this->getDbalConnection()->executeStatement('RELEASE SAVEPOINT ' . $name);
      return TRUE;
    }
    catch (DbalDriverException $e) {
      // Continue.
    }
    return FALSE;
  }

  public function delegateRollBack(): bool {
    return $this->getDbalConnection()->rollBack();
  }

  public function delegateCommit(): bool {
    return $this->getDbalConnection()->commit();
>>>>>>> a1ace4f8
  }

  public function delegateReleaseSavepointExceptionProcess(DbalDriverException $e) {
    throw new \LogicException("Method " . __METHOD__ . " not implemented.");
  }

  /**
   * DrudbalDateSql delegated methods.
   */

  /**
   * {@inheritdoc}
   */
  public function delegateGetDateFieldSql(string $field, bool $string_date): string {
    throw new \LogicException("Method " . __METHOD__ . " not implemented.");
  }

  /**
   * {@inheritdoc}
   */
  public function delegateGetDateFormatSql(string $field, string $format): string {
    throw new \LogicException("Method " . __METHOD__ . " not implemented.");
  }

  /**
   * {@inheritdoc}
   */
  public function delegateSetTimezoneOffset(string $offset): void {
    throw new \LogicException("Method " . __METHOD__ . " not implemented.");
  }

  /**
   * {@inheritdoc}
   */
  public function delegateSetFieldTimezoneOffsetSql(string &$field, int $offset): void {
    throw new \LogicException("Method " . __METHOD__ . " not implemented.");
  }

  /**
   * Statement delegated methods.
   */

  /**
   * {@inheritdoc}
   */
  public function delegateNamedPlaceholdersSupport() {
    return TRUE;
  }

  /**
   * {@inheritdoc}
   */
  public function alterStatement(&$query, array &$args) {
    return $this;
  }

  /**
   * {@inheritdoc}
   */
  public function processFetchedRecord(array $record): array {
    return $record;
  }

  /**
   * {@inheritdoc}
   */
  public function delegateRowCount(DbalResult $dbal_result) {
    return $dbal_result->rowCount();
  }

  /**
   * Select delegated methods.
   */

  /**
   * {@inheritdoc}
   */
  public function getForUpdateSQL() {
    return ' FOR UPDATE';
  }

  /**
   * {@inheritdoc}
   */
  public function alterFullQualifiedTableName(string $full_db_table_name): string {
    return $full_db_table_name;
  }

  /**
   * Insert delegated methods.
   */

  /**
   * {@inheritdoc}
   */
  public function getSequenceNameForInsert($drupal_table_name) {
    return NULL;
  }

  /**
   * {@inheritdoc}
   */
  public function getAddDefaultsExplicitlyOnInsert() {
    return TRUE;
  }

  /**
   * {@inheritdoc}
   */
  public function delegateDefaultsOnlyInsertSql(&$sql, $drupal_table_name) {
    return FALSE;
  }

  /**
   * Upsert delegated methods.
   */

  /**
   * {@inheritdoc}
   */
  public function hasNativeUpsert(): bool {
    return FALSE;
  }

  /**
   * {@inheritdoc}
   */
  public function delegateUpsertSql(string $drupal_table_name, string $key, array $insert_fields, array $insert_values, string $comments = ''): string {
    throw new \LogicException("Method " . __METHOD__ . " not implemented.");
  }

  /**
   * Truncate delegated methods.
   */

  /**
   * {@inheritdoc}
   */
  public function preTruncate($drupal_table_name) {
    return $this;
  }

  /**
   * {@inheritdoc}
   */
  public function postTruncate($drupal_table_name) {
    return $this;
  }

  /**
   * Install\Tasks delegated methods.
   */

  /**
   * {@inheritdoc}
   */
  public static function delegateInstallConnectExceptionProcess(\Exception $e) {
    throw new \LogicException("Method " . __METHOD__ . " not implemented.");
  }

  /**
   * {@inheritdoc}
   */
  public function runInstallTasks(): array {
    throw new \LogicException("Method " . __METHOD__ . " not implemented.");
  }

  /**
   * Schema delegated methods.
   */

  /**
   * {@inheritdoc}
   */
  public function alterDefaultSchema(&$default_schema) {
    return $this;
  }

  /**
   * {@inheritdoc}
   */
  public function delegateColumnNameList(array $columns) {
    return $columns;
  }

  /**
   * {@inheritdoc}
   */
  public function delegateListTableNames() {
    return $this->getDbalConnection()->createSchemaManager()->listTableNames();
  }

  /**
   * {@inheritdoc}
   */
  public function delegateTableExists(&$result, $drupal_table_name) {
    return FALSE;
  }

  /**
   * {@inheritdoc}
   */
  public function delegateFieldExists(&$result, $drupal_table_name, $field_name) {
    return FALSE;
  }

  public function postCreateTable(string $drupalTableName, array $drupalTableSpecs): void {
    return;
  }

  /**
   * {@inheritdoc}
   */
  public function alterCreateTableOptions(DbalTable $dbal_table, DbalSchema $dbal_schema, array &$drupal_table_specs, $drupal_table_name) {
    return $this;
  }

  /**
   * {@inheritdoc}
   */
  public function delegateGetDbalColumnType(&$dbal_type, array $drupal_field_specs) {
    return FALSE;
  }

  /**
   * {@inheritdoc}
   */
  public function alterDbalColumnOptions($context, array &$dbal_column_options, $dbal_type, array $drupal_field_specs, $field_name) {
    return $this;
  }

  /**
   * {@inheritdoc}
   */
  public function setDbalPlatformColumnOptions($context, DbalColumn $dbal_column, array &$dbal_column_options, $dbal_type, array $drupal_field_specs, $field_name) {
    return $this;
  }

  /**
   * {@inheritdoc}
   */
  public function getStringForDefault($string) {
    throw new \LogicException("Method " . __METHOD__ . " not implemented.");
  }

  /**
   * {@inheritdoc}
   */
  public function alterDbalColumnDefinition($context, &$dbal_column_definition, array &$dbal_column_options, $dbal_type, array $drupal_field_specs, $field_name) {
    return $this;
  }

  /**
   * {@inheritdoc}
   */
  public function postRenameTable(DbalSchema $dbal_schema, string $drupal_table_name, string $drupal_new_table_name): void {
    return;
  }

  /**
   * {@inheritdoc}
   */
  public function postDropTable(DbalSchema $dbal_schema, string $drupal_table_name): void  {
    return;
  }

  /**
   * {@inheritdoc}
   */
  public function delegateAddField(bool &$primary_key_processed_by_extension, bool &$indexes_processed_by_extension, DbalSchema $dbal_schema, string $drupal_table_name, string $field_name, array $drupal_field_specs, array $keys_new_specs, array $dbal_column_options) {
    return FALSE;
  }

  /**
   * {@inheritdoc}
   */
  public function initAddedField(string $drupal_table_name, string $drupal_field_name, array $drupal_field_specs): void {
    if (isset($drupal_field_specs['initial_from_field'])) {
      if (isset($drupal_field_specs['initial'])) {
        $expression = "COALESCE([{$drupal_field_specs['initial_from_field']}], :default_initial_value)";
        $arguments = [':default_initial_value' => $drupal_field_specs['initial']];
      }
      else {
        $expression = "[{$drupal_field_specs['initial_from_field']}]";
        $arguments = [];
      }
      $this->connection->update($drupal_table_name)
        ->expression($drupal_field_name, $expression, $arguments)
        ->execute();
    }
    elseif (isset($drupal_field_specs['initial'])) {
      $this->connection->update($drupal_table_name)
        ->fields([$drupal_field_name => $drupal_field_specs['initial']])
        ->execute();
    }
  }

  /**
   * {@inheritdoc}
   */
  public function delegateDropField(bool &$delegatedResult, DbalSchema $dbal_schema, string $drupal_table_name, string $field_name): bool {
    return FALSE;
  }

  /**
   * {@inheritdoc}
   */
  public function delegateChangeField(bool &$primary_key_processed_by_extension, bool &$indexes_processed_by_extension, DbalSchema $dbal_schema, string $drupal_table_name, string $field_name, string $field_new_name, array $drupal_field_new_specs, array $keys_new_specs, array $dbal_column_options) {
    throw new \LogicException("Method " . __METHOD__ . " not implemented.");
  }

  /**
   * {@inheritdoc}
   */
  public function delegateIndexExists(&$result, DbalSchema $dbal_schema, $table_full_name, $drupal_table_name, $drupal_index_name) {
    return FALSE;
  }

  /**
   * {@inheritdoc}
   */
  public function delegateAddPrimaryKey(DbalSchema $dbal_schema, $table_full_name, $drupal_table_name, array $drupal_field_specs) {
    return FALSE;
  }

  /**
   * {@inheritdoc}
   */
  public function delegateAddUniqueKey(DbalSchema $dbal_schema, $table_full_name, $index_full_name, $drupal_table_name, $drupal_index_name, array $drupal_field_specs) {
    return FALSE;
  }

  /**
   * {@inheritdoc}
   */
  public function delegateAddIndex(DbalSchema $dbal_schema, $table_full_name, $index_full_name, $drupal_table_name, $drupal_index_name, array $drupal_field_specs, array $indexes_spec) {
    return FALSE;
  }

  /**
   * {@inheritdoc}
   */
  public function preprocessIndexFields(DbalSchema $dbal_schema, string $table_full_name, string $index_full_name, string $drupal_table_name, string $drupal_index_name, array $drupal_field_specs, array $indexes_spec): array {
    return $drupal_field_specs;
  }

  /**
   * {@inheritdoc}
   */
  public function delegateDropPrimaryKey(bool &$primary_key_dropped_by_extension, string &$primary_key_asset_name, DbalSchema $dbal_schema, string $drupal_table_name): bool {
    return FALSE;
  }

  /**
   * {@inheritdoc}
   */
  public function delegateDropIndex(DbalSchema $dbal_schema, $table_full_name, $index_full_name, $drupal_table_name, $drupal_index_name) {
    return FALSE;
  }

  /**
   * {@inheritdoc}
   */
  public function delegateGetTableComment(DbalSchema $dbal_schema, $drupal_table_name) {
    return $dbal_schema->getTable($this->connection->getPrefixedTableName($drupal_table_name))->getComment();
  }

  /**
   * {@inheritdoc}
   */
  public function delegateGetColumnComment(DbalSchema $dbal_schema, $drupal_table_name, $column) {
    if (
      $this->getDbalConnection()->getDatabasePlatform()->supportsInlineColumnComments() ||
      $this->getDbalConnection()->getDatabasePlatform()->supportsCommentOnStatement()
    ) {
      return $dbal_schema->getTable($this->connection->getPrefixedTableName($drupal_table_name))->getColumn($column)->getComment();
    }
    else {
      throw new \RuntimeException("Column comments are not supported");
    }
  }

  /**
   * {@inheritdoc}
   */
  public function alterSetTableComment(&$comment, $drupal_table_name, DbalSchema $dbal_schema, array $drupal_table_spec) {
    return $this;
  }

  /**
   * {@inheritdoc}
   */
  public function alterSetColumnComment(&$comment, $dbal_type, array $drupal_field_specs, $field_name) {
    return $this;
  }

}<|MERGE_RESOLUTION|>--- conflicted
+++ resolved
@@ -261,27 +261,6 @@
     return $this->getDbalConnection()->isTransactionActive();
   }
 
-<<<<<<< HEAD
-  /**
-   * {@inheritdoc}
-   */
-  public function delegateBeginTransaction(): void {
-    $this->getDbalConnection()->beginTransaction();
-  }
-
-  /**
-   * {@inheritdoc}
-   */
-  public function delegateRollBack(): void {
-    $this->getDbalConnection()->rollBack();
-  }
-
-  /**
-   * {@inheritdoc}
-   */
-  public function delegateCommit(): void {
-    $this->getDbalConnection()->commit();
-=======
   public function delegateBeginTransaction(): bool {
     return $this->getDbalConnection()->beginTransaction();
   }
@@ -313,7 +292,6 @@
 
   public function delegateCommit(): bool {
     return $this->getDbalConnection()->commit();
->>>>>>> a1ace4f8
   }
 
   public function delegateReleaseSavepointExceptionProcess(DbalDriverException $e) {
