--- conflicted
+++ resolved
@@ -169,14 +169,9 @@
     if ($alias !== $alias_short) {
       $this->dbIdentifiersMap[$alias_short] = $alias;
       $identifier = $alias_short;
-<<<<<<< HEAD
     }
     else {
       $identifier = $alias;
-=======
-    }
-    else {
-      $identifier = $alias;
     }
 
     if ($quoted && substr($identifier, 0, 1) !== '"') {
@@ -184,7 +179,6 @@
     }
     else {
       return strtoupper($identifier);
->>>>>>> e8abac24
     }
 
 //    if ($quoted) {
