--- conflicted
+++ resolved
@@ -3,12 +3,8 @@
 namespace Drupal\drudbal\Driver\Database\dbal;
 
 use Doctrine\DBAL\Exception as DbalException;
-<<<<<<< HEAD
-use Doctrine\DBAL\Platforms\AbstractPlatform;
-=======
 use Doctrine\DBAL\Platforms\AbstractPlatform as DbalAbstractPlatform;
 use Doctrine\DBAL\Schema\AbstractSchemaManager as DbalAbstractSchemaManager;
->>>>>>> 92381168
 use Doctrine\DBAL\Schema\Column as DbalColumn;
 use Doctrine\DBAL\Schema\Comparator;
 use Doctrine\DBAL\Schema\Exception\TableDoesNotExist as DbalTableDoesNotExist;
@@ -38,11 +34,7 @@
   /**
    * DBAL platform.
    */
-<<<<<<< HEAD
-  protected AbstractPlatform $dbalPlatform;
-=======
   protected DbalAbstractPlatform $dbalPlatform;
->>>>>>> 92381168
 
   /**
    * Current DBAL schema.
