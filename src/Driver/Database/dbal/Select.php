--- conflicted
+++ resolved
@@ -136,10 +136,6 @@
     // ORDER BY
     if ($this->order) {
       foreach ($this->order as $field => $direction) {
-<<<<<<< HEAD
-//        $dbal_query->addOrderBy($dbal_extension->resolveAliases($this->connection->escapeField($field)), $direction);
-=======
->>>>>>> e8abac24
         $dbal_query->addOrderBy($dbal_extension->getDbAlias($field), $direction);
       }
     }
