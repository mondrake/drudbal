--- conflicted
+++ resolved
@@ -179,15 +179,11 @@
     }
 
     try {
-<<<<<<< HEAD
       foreach($args as $param => $value) {
         $this->clientStatement->bindValue($param, $value);
       }
       $this->dbalResult = $this->clientStatement->executeQuery();
-=======
-      $this->dbalResult = $this->clientStatement->executeQuery($args);
       $this->markResultsetIterable((bool) $this->dbalResult);
->>>>>>> bf91442d
     }
     catch (DbalException $e) {
       throw new DatabaseExceptionWrapper($e->getMessage(), $e->getCode(), $e);
@@ -252,17 +248,11 @@
     return $this->fetch(\PDO::FETCH_ASSOC);
   }
 
-<<<<<<< HEAD
-      default:
-          throw new DatabaseExceptionWrapper("Unknown fetch type '{$mode}'");
-    }
-=======
   /**
    * {@inheritdoc}
    */
   public function fetchCol($index = 0) {
     return $this->fetchAll(\PDO::FETCH_COLUMN, $index);
->>>>>>> bf91442d
   }
 
   /**
